/*
 * This file is part of MPlayer.
 *
 * MPlayer is free software; you can redistribute it and/or modify
 * it under the terms of the GNU General Public License as published by
 * the Free Software Foundation; either version 2 of the License, or
 * (at your option) any later version.
 *
 * MPlayer is distributed in the hope that it will be useful,
 * but WITHOUT ANY WARRANTY; without even the implied warranty of
 * MERCHANTABILITY or FITNESS FOR A PARTICULAR PURPOSE.  See the
 * GNU General Public License for more details.
 *
 * You should have received a copy of the GNU General Public License along
 * with MPlayer; if not, write to the Free Software Foundation, Inc.,
 * 51 Franklin Street, Fifth Floor, Boston, MA 02110-1301 USA.
 */

#include <stdio.h>
#include <stdlib.h>
#include <stdbool.h>
#include <math.h>
#include <assert.h>

#include <libavutil/intreadwrite.h>

#include "config.h"
#include "talloc.h"

#include "osdep/io.h"

#if defined(__MINGW32__) || defined(__CYGWIN__)
#include <windows.h>
// No proper file descriptor event handling; keep waking up to poll input
#define WAKEUP_PERIOD 0.02
#else
/* Even if we can immediately wake up in response to most input events,
 * there are some timers which are not registered to the event loop
 * and need to be checked periodically (like automatic mouse cursor hiding).
 * OSD content updates behave similarly. Also some uncommon input devices
 * may not have proper FD event support.
 */
#define WAKEUP_PERIOD 0.5
#endif
#include <string.h>
#include <unistd.h>

// #include <sys/mman.h>
#include <sys/types.h>
#ifndef __MINGW32__
#include <sys/ioctl.h>
#include <sys/wait.h>
#else
#define SIGHUP  1       /* hangup */
#define SIGQUIT 3       /* quit */
#define SIGKILL 9       /* kill (cannot be caught or ignored) */
#define SIGBUS  10      /* bus error */
#define SIGPIPE 13      /* broken pipe */
#endif

#include <sys/time.h>
#include <sys/stat.h>

#include <signal.h>
#include <time.h>
#include <fcntl.h>
#include <limits.h>

#include <errno.h>

#include "mp_msg.h"
#include "av_log.h"


#include "m_option.h"
#include "m_config.h"
#include "mplayer.h"
#include "m_property.h"

#include "sub/subreader.h"
#include "sub/find_subfiles.h"
#include "sub/dec_sub.h"

#include "mp_osd.h"
#include "libvo/video_out.h"
#include "screenshot.h"

#include "sub/font_load.h"
#include "sub/sub.h"
#include "sub/av_sub.h"
#include "libmpcodecs/dec_teletext.h"
#include "cpudetect.h"

#ifdef CONFIG_X11
#include "libvo/x11_common.h"
#endif

#include "libao2/audio_out.h"

#include "codec-cfg.h"

#include "sub/spudec.h"
#include "sub/vobsub.h"

#include "osdep/getch2.h"
#include "osdep/timer.h"

#include "input/input.h"

int slave_mode = 0;
int enable_mouse_movements = 0;
float start_volume = -1;

#include "osdep/priority.h"

char *heartbeat_cmd;

#ifdef HAVE_RTC
#ifdef __linux__
#include <linux/rtc.h>
#else
#include <rtc.h>
#define RTC_IRQP_SET RTCIO_IRQP_SET
#define RTC_PIE_ON   RTCIO_PIE_ON
#endif /* __linux__ */
#endif /* HAVE_RTC */

#include "stream/tv.h"
#include "stream/stream_radio.h"
#ifdef CONFIG_DVBIN
#include "stream/dvbin.h"
#endif
#include "stream/cache2.h"

//**************************************************************************//
//             Playtree
//**************************************************************************//
#include "playtree.h"
#include "playtreeparser.h"

//**************************************************************************//
//             Config
//**************************************************************************//
#include "parser-cfg.h"
#include "parser-mpcmd.h"

//**************************************************************************//
//             Config file
//**************************************************************************//

static int cfg_inc_verbose(m_option_t *conf)
{
    ++verbose;
    return 0;
}

#include "path.h"

//**************************************************************************//
//**************************************************************************//
//             Input media streaming & demultiplexer:
//**************************************************************************//

static int max_framesize = 0;

#include "stream/stream.h"
#include "libmpdemux/demuxer.h"
#include "libmpdemux/stheader.h"

#ifdef CONFIG_DVDREAD
#include "stream/stream_dvd.h"
#endif
#include "stream/stream_dvdnav.h"

#include "libmpcodecs/dec_audio.h"
#include "libmpcodecs/dec_video.h"
#include "libmpcodecs/mp_image.h"
#include "libmpcodecs/vf.h"
#include "libmpcodecs/vd.h"

#include "mixer.h"

#include "mp_core.h"
#include "options.h"
#include "defaultopts.h"

static const char help_text[] = _(
"Usage:   mplayer [options] [url|path/]filename\n"
"\n"
"Basic options: (complete list in the man page)\n"
" -vo <drv>        select video output driver ('-vo help' for a list)\n"
" -ao <drv>        select audio output driver ('-ao help' for a list)\n"
#ifdef CONFIG_VCD
" vcd://<trackno>  play (S)VCD (Super Video CD) track (raw device, no mount)\n"
#endif
#ifdef CONFIG_DVDREAD
" dvd://<titleno>  play DVD title from device instead of plain file\n"
#endif
" -alang/-slang    select DVD audio/subtitle language (by 2-char country code)\n"
" -ss <position>   seek to given (seconds or hh:mm:ss) position\n"
" -nosound         do not play sound\n"
" -fs              fullscreen playback (or -vm, -zoom, details in the man page)\n"
" -x <x> -y <y>    set display resolution (for use with -vm or -zoom)\n"
" -sub <file>      specify subtitle file to use (also see -subfps, -subdelay)\n"
" -playlist <file> specify playlist file\n"
" -vid x -aid y    select video (x) and audio (y) stream to play\n"
" -fps x -srate y  change video (x fps) and audio (y Hz) rate\n"
" -pp <quality>    enable postprocessing filter (details in the man page)\n"
" -framedrop       enable frame dropping (for slow machines)\n"
"\n"
"Basic keys: (complete list in the man page, also check input.conf)\n"
" <-  or  ->       seek backward/forward 10 seconds\n"
" down or up       seek backward/forward  1 minute\n"
" pgdown or pgup   seek backward/forward 10 minutes\n"
" < or >           step backward/forward in playlist\n"
" p or SPACE       pause movie (press any key to continue)\n"
" q or ESC         stop playing and quit program\n"
" + or -           adjust audio delay by +/- 0.1 second\n"
" o                cycle OSD mode:  none / seekbar / seekbar + timer\n"
" * or /           increase or decrease PCM volume\n"
" x or z           adjust subtitle delay by +/- 0.1 second\n"
" r or t           adjust subtitle position up/down, also see -vf expand\n"
" double click     toggle fullscreen\n"
" right click      pause (press again to continue)\n"
"\n"
" * * * SEE THE MAN PAGE FOR DETAILS, FURTHER (ADVANCED) OPTIONS AND KEYS * * *\n"
"\n");


#define Exit_SIGILL_RTCpuSel _(\
"- MPlayer crashed by an 'Illegal Instruction'.\n"\
"  It may be a bug in our new runtime CPU-detection code...\n"\
"  Please read DOCS/HTML/en/bugreports.html.\n")

#define Exit_SIGILL _(\
"- MPlayer crashed by an 'Illegal Instruction'.\n"\
"  It usually happens when you run it on a CPU different than the one it was\n"\
"  compiled/optimized for.\n"\
"  Verify this!\n")

#define Exit_SIGSEGV_SIGFPE _(\
"- MPlayer crashed by bad usage of CPU/FPU/RAM.\n"\
"  Recompile MPlayer with --enable-debug and make a 'gdb' backtrace and\n"\
"  disassembly. Details in DOCS/HTML/en/bugreports_what.html#bugreports_crash.\n")

#define Exit_SIGCRASH _(\
"- MPlayer crashed. This shouldn't happen.\n"\
"  It can be a bug in the MPlayer code _or_ in your drivers _or_ in your\n"\
"  gcc version. If you think it's MPlayer's fault, please read\n"\
"  DOCS/HTML/en/bugreports.html and follow the instructions there. We can't and\n"\
"  won't help unless you provide this information when reporting a possible bug.\n")

#define SystemTooSlow _("\n\n"\
"           ************************************************\n"\
"           **** Your system is too SLOW to play this!  ****\n"\
"           ************************************************\n\n"\
"Possible reasons, problems, workarounds:\n"\
"- Most common: broken/buggy _audio_ driver\n"\
"  - Try -ao sdl or use the OSS emulation of ALSA.\n"\
"  - Experiment with different values for -autosync, 30 is a good start.\n"\
"- Slow video output\n"\
"  - Try a different -vo driver (-vo help for a list) or try -framedrop!\n"\
"- Slow CPU\n"\
"  - Don't try to play a big DVD/DivX on a slow CPU! Try some of the lavdopts,\n"\
"    e.g. -vfm ffmpeg -lavdopts lowres=1:fast:skiploopfilter=all.\n"\
"- Broken file\n"\
"  - Try various combinations of -nobps -ni -forceidx -mc 0.\n"\
"- Slow media (NFS/SMB mounts, DVD, VCD etc)\n"\
"  - Try -cache 8192.\n"\
"- Are you using -cache to play a non-interleaved AVI file?\n"\
"  - Try -nocache.\n"\
"Read DOCS/HTML/en/video.html for tuning/speedup tips.\n"\
"If none of this helps you, read DOCS/HTML/en/bugreports.html.\n\n")


//**************************************************************************//
//**************************************************************************//

#include "mp_fifo.h"

// benchmark:
double video_time_usage;
double vout_time_usage;
static double audio_time_usage;
static int total_time_usage_start;
static int total_frame_cnt;
static int drop_frame_cnt; // total number of dropped frames

// options:
static int output_quality;

// seek:
static off_t seek_to_byte;
static off_t step_sec;

static m_time_size_t end_at = { .type = END_AT_NONE, .pos = 0 };

// codecs:
char **audio_codec_list; // override audio codec
char **video_codec_list; // override video codec
char **audio_fm_list;    // override audio codec family
char **video_fm_list;    // override video codec family

// this dvdsub_id was selected via slang
// use this to allow dvdnav to follow -slang across stream resets,
// in particular the subtitle ID for a language changes
int dvdsub_lang_id;
int vobsub_id = -1;
static char *spudec_ifo = NULL;
int forced_subs_only = 0;

// cache2:
int stream_cache_size = -1;

// dump:
int stream_dump_type = 0;

// A-V sync:
static float default_max_pts_correction = -1;
float audio_delay = 0;
static int ignore_start = 0;

double force_fps = 0;
static int force_srate = 0;
int frame_dropping = 0;      // option  0=no drop  1= drop vo  2= drop decode
static int play_n_frames = -1;
static int play_n_frames_mf = -1;

// sub:
char *font_name = NULL;
char *sub_font_name = NULL;
extern int font_fontconfig;
float font_factor = 0.75;
float sub_delay = 0;
float sub_fps = 0;
int subcc_enabled = 0;
int suboverlap_enabled = 1;

#include "sub/ass_mp.h"

char *current_module; // for debugging


// ---

FILE *edl_fd;  // file to write to when in -edlout mode.
char *edl_output_filename; // file to put EDL entries in (-edlout)

int use_filedir_conf;
int use_filename_title;

#include "mpcommon.h"
#include "command.h"

#include "metadata.h"

static float get_relative_time(struct MPContext *mpctx)
{
    unsigned int new_time = GetTimer();
    unsigned int delta = new_time - mpctx->last_time;
    mpctx->last_time = new_time;
    return delta * 0.000001;
}

static int is_valid_metadata_type(struct MPContext *mpctx, metadata_t type)
{
    switch (type) {
    /* check for valid video stream */
    case META_VIDEO_CODEC:
    case META_VIDEO_BITRATE:
    case META_VIDEO_RESOLUTION:
        if (!mpctx->sh_video)
            return 0;
        break;

    /* check for valid audio stream */
    case META_AUDIO_CODEC:
    case META_AUDIO_BITRATE:
    case META_AUDIO_SAMPLES:
        if (!mpctx->sh_audio)
            return 0;
        break;

    /* check for valid demuxer */
    case META_INFO_TITLE:
    case META_INFO_ARTIST:
    case META_INFO_ALBUM:
    case META_INFO_YEAR:
    case META_INFO_COMMENT:
    case META_INFO_TRACK:
    case META_INFO_GENRE:
        if (!mpctx->demuxer)
            return 0;
        break;

    default:
        break;
    }

    return 1;
}

static char *get_demuxer_info(struct MPContext *mpctx, char *tag)
{
    char **info = mpctx->demuxer->info;
    int n;

    if (!info || !tag)
        return talloc_strdup(NULL, "");

    for (n = 0; info[2 * n] != NULL; n++)
        if (!strcasecmp(info[2 * n], tag))
            break;

    return talloc_strdup(NULL, info[2 * n + 1] ? info[2 * n + 1] : "");
}

char *get_metadata(struct MPContext *mpctx, metadata_t type)
{
    sh_audio_t * const sh_audio = mpctx->sh_audio;
    sh_video_t * const sh_video = mpctx->sh_video;

    if (!is_valid_metadata_type(mpctx, type))
        return NULL;

    switch (type) {
    case META_NAME:
        return talloc_strdup(NULL, mp_basename(mpctx->filename));
    case META_VIDEO_CODEC:
        if (sh_video->format == 0x10000001)
            return talloc_strdup(NULL, "mpeg1");
        else if (sh_video->format == 0x10000002)
            return talloc_strdup(NULL, "mpeg2");
        else if (sh_video->format == 0x10000004)
            return talloc_strdup(NULL, "mpeg4");
        else if (sh_video->format == 0x10000005)
            return talloc_strdup(NULL, "h264");
        else if (sh_video->format >= 0x20202020)
            return talloc_asprintf(NULL, "%.4s", (char *) &sh_video->format);
        else
            return talloc_asprintf(NULL, "0x%08X", sh_video->format);
    case META_VIDEO_BITRATE:
        return talloc_asprintf(NULL, "%d kbps",
                               (int) (sh_video->i_bps * 8 / 1024));
    case META_VIDEO_RESOLUTION:
        return talloc_asprintf(NULL, "%d x %d", sh_video->disp_w,
                               sh_video->disp_h);
    case META_AUDIO_CODEC:
        if (sh_audio->codec && sh_audio->codec->name)
            return talloc_strdup(NULL, sh_audio->codec->name);
        return talloc_strdup(NULL, "");
    case META_AUDIO_BITRATE:
        return talloc_asprintf(NULL, "%d kbps",
                               (int) (sh_audio->i_bps * 8 / 1000));
    case META_AUDIO_SAMPLES:
        return talloc_asprintf(NULL, "%d Hz, %d ch.", sh_audio->samplerate,
                               sh_audio->channels);

    /* check for valid demuxer */
    case META_INFO_TITLE:
        return get_demuxer_info(mpctx, "Title");

    case META_INFO_ARTIST:
        return get_demuxer_info(mpctx, "Artist");

    case META_INFO_ALBUM:
        return get_demuxer_info(mpctx, "Album");

    case META_INFO_YEAR:
        return get_demuxer_info(mpctx, "Year");

    case META_INFO_COMMENT:
        return get_demuxer_info(mpctx, "Comment");

    case META_INFO_TRACK:
        return get_demuxer_info(mpctx, "Track");

    case META_INFO_GENRE:
        return get_demuxer_info(mpctx, "Genre");

    default:
        break;
    }

    return talloc_strdup(NULL, "");
}

static void print_file_properties(struct MPContext *mpctx, const char *filename)
{
    double start_pts = MP_NOPTS_VALUE;
    double video_start_pts = MP_NOPTS_VALUE;
    mp_msg(MSGT_IDENTIFY, MSGL_INFO, "ID_FILENAME=%s\n",
           filename_recode(filename));
    mp_msg(MSGT_IDENTIFY, MSGL_INFO, "ID_DEMUXER=%s\n",
           mpctx->demuxer->desc->name);
    if (mpctx->sh_video) {
        /* Assume FOURCC if all bytes >= 0x20 (' ') */
        if (mpctx->sh_video->format >= 0x20202020)
            mp_msg(MSGT_IDENTIFY, MSGL_INFO,
                   "ID_VIDEO_FORMAT=%.4s\n", (char *)&mpctx->sh_video->format);
        else
            mp_msg(MSGT_IDENTIFY, MSGL_INFO,
                   "ID_VIDEO_FORMAT=0x%08X\n", mpctx->sh_video->format);
        mp_msg(MSGT_IDENTIFY, MSGL_INFO,
               "ID_VIDEO_BITRATE=%d\n", mpctx->sh_video->i_bps * 8);
        mp_msg(MSGT_IDENTIFY, MSGL_INFO,
               "ID_VIDEO_WIDTH=%d\n", mpctx->sh_video->disp_w);
        mp_msg(MSGT_IDENTIFY, MSGL_INFO,
               "ID_VIDEO_HEIGHT=%d\n", mpctx->sh_video->disp_h);
        mp_msg(MSGT_IDENTIFY, MSGL_INFO,
               "ID_VIDEO_FPS=%5.3f\n", mpctx->sh_video->fps);
        mp_msg(MSGT_IDENTIFY, MSGL_INFO,
               "ID_VIDEO_ASPECT=%1.4f\n", mpctx->sh_video->aspect);
        video_start_pts = ds_get_next_pts(mpctx->d_video);
    }
    if (mpctx->sh_audio) {
        /* Assume FOURCC if all bytes >= 0x20 (' ') */
        if (mpctx->sh_audio->format >= 0x20202020)
            mp_msg(MSGT_IDENTIFY, MSGL_INFO,
                   "ID_AUDIO_FORMAT=%.4s\n", (char *)&mpctx->sh_audio->format);
        else
            mp_msg(MSGT_IDENTIFY, MSGL_INFO,
                   "ID_AUDIO_FORMAT=%d\n", mpctx->sh_audio->format);
        mp_msg(MSGT_IDENTIFY, MSGL_INFO,
               "ID_AUDIO_BITRATE=%d\n", mpctx->sh_audio->i_bps * 8);
        mp_msg(MSGT_IDENTIFY, MSGL_INFO,
               "ID_AUDIO_RATE=%d\n", mpctx->sh_audio->samplerate);
        mp_msg(MSGT_IDENTIFY, MSGL_INFO,
               "ID_AUDIO_NCH=%d\n", mpctx->sh_audio->channels);
        start_pts = ds_get_next_pts(mpctx->d_audio);
    }
    if (video_start_pts != MP_NOPTS_VALUE) {
        if (start_pts == MP_NOPTS_VALUE || !mpctx->sh_audio ||
            (mpctx->sh_video && video_start_pts < start_pts))
            start_pts = video_start_pts;
    }
    if (start_pts != MP_NOPTS_VALUE)
        mp_msg(MSGT_IDENTIFY, MSGL_INFO, "ID_START_TIME=%.2f\n", start_pts);
    else
        mp_msg(MSGT_IDENTIFY, MSGL_INFO, "ID_START_TIME=unknown\n");
    mp_msg(MSGT_IDENTIFY, MSGL_INFO,
           "ID_LENGTH=%.2f\n", get_time_length(mpctx));
    mp_msg(MSGT_IDENTIFY, MSGL_INFO, "ID_SEEKABLE=%d\n",
           mpctx->stream->seek
           && (!mpctx->demuxer || mpctx->demuxer->seekable));
    if (mpctx->demuxer) {
        int chapter_count = get_chapter_count(mpctx);
        mp_msg(MSGT_IDENTIFY, MSGL_INFO, "ID_CHAPTERS=%d\n", chapter_count);
        for (int i = 0; i < chapter_count; i++) {
            mp_msg(MSGT_IDENTIFY, MSGL_INFO, "ID_CHAPTER_ID=%d\n", i);
            // print in milliseconds
            double time = chapter_start_time(mpctx, i) * 1000.0;
            mp_msg(MSGT_IDENTIFY, MSGL_INFO, "ID_CHAPTER_%d_START=%"PRId64"\n",
                   i, (int64_t)(time < 0 ? -1 : time));
            char *name = chapter_name(mpctx, i);
            if (name) {
                mp_msg(MSGT_IDENTIFY, MSGL_INFO, "ID_CHAPTER_%d_NAME=%s\n", i,
                       name);
                talloc_free(name);
            }
        }
    }
}

/// step size of mixer changes
int volstep = 3;

#ifdef CONFIG_DVDNAV
static void mp_dvdnav_context_free(MPContext *ctx)
{
    if (ctx->nav_smpi)
        free_mp_image(ctx->nav_smpi);
    ctx->nav_smpi = NULL;
    free(ctx->nav_buffer);
    ctx->nav_buffer = NULL;
    ctx->nav_start = NULL;
    ctx->nav_in_size = 0;
}
#endif

static void uninit_subs(struct demuxer *demuxer)
{
    for (int i = 0; i < MAX_S_STREAMS; i++) {
        struct sh_sub *sh = demuxer->s_streams[i];
        if (sh && sh->initialized)
            sub_uninit(sh);
    }
}

void uninit_player(struct MPContext *mpctx, unsigned int mask)
{
    mask &= mpctx->initialized_flags;

    mp_msg(MSGT_CPLAYER, MSGL_DBG2, "\n*** uninit(0x%X)\n", mask);

    if (mask & INITIALIZED_ACODEC) {
        mpctx->initialized_flags &= ~INITIALIZED_ACODEC;
        current_module = "uninit_acodec";
        if (mpctx->sh_audio)
            uninit_audio(mpctx->sh_audio);
        mpctx->sh_audio = NULL;
        mpctx->mixer.afilter = NULL;
    }

    if (mask & INITIALIZED_SUB) {
        mpctx->initialized_flags &= ~INITIALIZED_SUB;
        if (mpctx->d_sub->sh)
            sub_switchoff(mpctx->d_sub->sh, mpctx->osd);
    }

    if (mask & INITIALIZED_VCODEC) {
        mpctx->initialized_flags &= ~INITIALIZED_VCODEC;
        current_module = "uninit_vcodec";
        if (mpctx->sh_video)
            uninit_video(mpctx->sh_video);
        mpctx->sh_video = NULL;
    }

    if (mask & INITIALIZED_DEMUXER) {
        mpctx->initialized_flags &= ~INITIALIZED_DEMUXER;
        current_module = "free_demuxer";
        if (mpctx->num_sources) {
            mpctx->demuxer = mpctx->sources[0].demuxer;
            for (int i = 1; i < mpctx->num_sources; i++) {
                uninit_subs(mpctx->sources[i].demuxer);
                free_stream(mpctx->sources[i].stream);
                free_demuxer(mpctx->sources[i].demuxer);
            }
        }
        talloc_free(mpctx->sources);
        mpctx->sources = NULL;
        mpctx->num_sources = 0;
        talloc_free(mpctx->timeline);
        mpctx->timeline = NULL;
        mpctx->num_timeline_parts = 0;
        talloc_free(mpctx->chapters);
        mpctx->chapters = NULL;
        mpctx->num_chapters = 0;
        mpctx->video_offset = 0;
        if (mpctx->demuxer) {
            mpctx->stream = mpctx->demuxer->stream;
            uninit_subs(mpctx->demuxer);
            free_demuxer(mpctx->demuxer);
        }
        mpctx->demuxer = NULL;
    }

    // kill the cache process:
    if (mask & INITIALIZED_STREAM) {
        mpctx->initialized_flags &= ~INITIALIZED_STREAM;
        current_module = "uninit_stream";
        if (mpctx->stream)
            free_stream(mpctx->stream);
        mpctx->stream = NULL;
    }

    if (mask & INITIALIZED_VO) {
        mpctx->initialized_flags &= ~INITIALIZED_VO;
        current_module = "uninit_vo";
        vo_destroy(mpctx->video_out);
        mpctx->video_out = NULL;
#ifdef CONFIG_DVDNAV
        mp_dvdnav_context_free(mpctx);
#endif
    }

    // Must be after libvo uninit, as few vo drivers (svgalib) have tty code.
    if (mask & INITIALIZED_GETCH2) {
        mpctx->initialized_flags &= ~INITIALIZED_GETCH2;
        current_module = "uninit_getch2";
        mp_msg(MSGT_CPLAYER, MSGL_DBG2, "\n[[[uninit getch2]]]\n");
        // restore terminal:
        getch2_disable();
    }

    if (mask & INITIALIZED_VOBSUB) {
        mpctx->initialized_flags &= ~INITIALIZED_VOBSUB;
        current_module = "uninit_vobsub";
        if (vo_vobsub)
            vobsub_close(vo_vobsub);
        vo_vobsub = NULL;
    }

    if (mask & INITIALIZED_SPUDEC) {
        mpctx->initialized_flags &= ~INITIALIZED_SPUDEC;
        current_module = "uninit_spudec";
        spudec_free(vo_spudec);
        vo_spudec = NULL;
    }

    if (mask & INITIALIZED_AO) {
        mpctx->initialized_flags &= ~INITIALIZED_AO;
        current_module = "uninit_ao";
        if (mpctx->ao) {
            mixer_uninit(&mpctx->mixer);
            ao_uninit(mpctx->ao, mpctx->stop_play != AT_END_OF_FILE);
        }
        mpctx->ao = NULL;
        mpctx->mixer.ao = NULL;
    }

    current_module = NULL;
}

void exit_player_with_rc(struct MPContext *mpctx, enum exit_reason how, int rc)
{
    uninit_player(mpctx, INITIALIZED_ALL);
#if defined(__MINGW32__) || defined(__CYGWIN__)
    timeEndPeriod(1);
#endif
#ifdef CONFIG_X11
    vo_uninit(mpctx->x11_state); // Close the X11 connection (if any is open).
#endif

    current_module = "uninit_input";
    mp_input_uninit(mpctx->input);

#ifdef CONFIG_FREETYPE
    current_module = "uninit_font";
    if (mpctx->osd && mpctx->osd->sub_font != vo_font)
        free_font_desc(mpctx->osd->sub_font);
    free_font_desc(vo_font);
    vo_font = NULL;
    done_freetype();
#endif
    osd_free(mpctx->osd);

#ifdef CONFIG_ASS
    ass_library_done(mpctx->ass_library);
    mpctx->ass_library = NULL;
#endif

    current_module = "exit_player";

    if (mpctx->playtree_iter)
        play_tree_iter_free(mpctx->playtree_iter);
    mpctx->playtree_iter = NULL;
    if (mpctx->playtree)
        play_tree_free(mpctx->playtree, 1);
    mpctx->playtree = NULL;

    talloc_free(mpctx->key_fifo);

    switch (how) {
    case EXIT_QUIT:
        mp_tmsg(MSGT_CPLAYER, MSGL_INFO, "\nExiting... (%s)\n", "Quit");
        mp_msg(MSGT_IDENTIFY, MSGL_INFO, "ID_EXIT=QUIT\n");
        break;
    case EXIT_EOF:
        mp_tmsg(MSGT_CPLAYER, MSGL_INFO, "\nExiting... (%s)\n", "End of file");
        mp_msg(MSGT_IDENTIFY, MSGL_INFO, "ID_EXIT=EOF\n");
        break;
    case EXIT_ERROR:
        mp_tmsg(MSGT_CPLAYER, MSGL_INFO, "\nExiting... (%s)\n", "Fatal error");
        mp_msg(MSGT_IDENTIFY, MSGL_INFO, "ID_EXIT=ERROR\n");
        break;
    default:
        mp_msg(MSGT_IDENTIFY, MSGL_INFO, "ID_EXIT=NONE\n");
    }
    mp_msg(MSGT_CPLAYER, MSGL_DBG2,
           "max framesize was %d bytes\n", max_framesize);

    // must be last since e.g. mp_msg uses option values
    // that will be freed by this.
    if (mpctx->mconfig)
        m_config_free(mpctx->mconfig);
    mpctx->mconfig = NULL;

    talloc_free(mpctx);

    exit(rc);
}

static void exit_player(struct MPContext *mpctx, enum exit_reason how)
{
    exit_player_with_rc(mpctx, how, 1);
}

#ifndef __MINGW32__
static void child_sighandler(int x)
{
    pid_t pid;
    while ((pid = waitpid(-1, NULL, WNOHANG)) > 0) ;
}
#endif

#ifdef CONFIG_CRASH_DEBUG
static char *prog_path;
static int crash_debug = 0;
#endif

static void exit_sighandler(int x)
{
    static int sig_count = 0;
#ifdef CONFIG_CRASH_DEBUG
    if (!crash_debug || x != SIGTRAP)
#endif
    ++sig_count;
    if (sig_count == 5) {
        /* We're crashing bad and can't uninit cleanly :(
         * by popular request, we make one last (dirty)
         * effort to restore the user's
         * terminal. */
        getch2_disable();
        exit(1);
    }
    if (sig_count == 6)
        exit(1);
    if (sig_count > 6) {
        // can't stop :(
#ifndef __MINGW32__
        kill(getpid(), SIGKILL);
#endif
    }
    mp_msg(MSGT_CPLAYER, MSGL_FATAL, "\n");
    mp_tmsg(MSGT_CPLAYER, MSGL_FATAL,
            "\nMPlayer interrupted by signal %d in module: %s\n", x,
            current_module ? current_module : "unknown");
    mp_msg(MSGT_IDENTIFY, MSGL_INFO, "ID_SIGNAL=%d\n", x);
    if (sig_count <= 1)
        switch (x) {
        case SIGINT:
        case SIGPIPE:
        case SIGQUIT:
        case SIGTERM:
        case SIGKILL:
            async_quit_request = 1;
            return; // killed from keyboard (^C) or killed [-9]
        case SIGILL:
#if CONFIG_RUNTIME_CPUDETECT
            mp_tmsg(MSGT_CPLAYER, MSGL_FATAL, Exit_SIGILL_RTCpuSel);
#else
            mp_tmsg(MSGT_CPLAYER, MSGL_FATAL, Exit_SIGILL);
#endif
        case SIGFPE:
        case SIGSEGV:
            mp_tmsg(MSGT_CPLAYER, MSGL_FATAL, Exit_SIGSEGV_SIGFPE);
        default:
            mp_tmsg(MSGT_CPLAYER, MSGL_FATAL, Exit_SIGCRASH);
#ifdef CONFIG_CRASH_DEBUG
            if (crash_debug) {
                int gdb_pid;
                mp_msg(MSGT_CPLAYER, MSGL_INFO, "Forking...\n");
                gdb_pid = fork();
                mp_msg(MSGT_CPLAYER, MSGL_INFO, "Forked...\n");
                if (gdb_pid == 0) { // We are the child
                    char spid[20];
                    snprintf(spid, sizeof(spid), "%i", getppid());
                    getch2_disable(); // allow terminal to work properly with gdb
                    if (execlp("gdb", "gdb", prog_path, spid, "-ex", "bt", NULL) == -1)
                        mp_msg(MSGT_CPLAYER, MSGL_ERR, "Couldn't start gdb\n");
                } else if (gdb_pid < 0)
                    mp_msg(MSGT_CPLAYER, MSGL_ERR, "Couldn't fork\n");
                else
                    waitpid(gdb_pid, NULL, 0);
                if (x == SIGTRAP)
                    return;
            }
#endif
        }
    getch2_disable();
    exit(1);
}

#include "cfg-mplayer.h"

static int cfg_include(m_option_t *conf, char *filename)
{
    return m_config_parse_config_file(conf->priv, filename);
}

#define DEF_CONFIG "# Write your default config options here!\n\n\n"

static void parse_cfgfiles(struct MPContext *mpctx, m_config_t *conf)
{
    struct MPOpts *opts = &mpctx->opts;
    char *conffile;
    int conffile_fd;
    if (!(opts->noconfig & 2) &&
        m_config_parse_config_file(conf, MPLAYER_CONFDIR "/mplayer.conf") < 0)
        exit_player(mpctx, EXIT_NONE);
    if ((conffile = get_path("")) == NULL)
        mp_tmsg(MSGT_CPLAYER, MSGL_WARN, "Cannot find HOME directory.\n");
    else {
        mkdir(conffile, 0777);
        free(conffile);
        if ((conffile = get_path("config")) == NULL)
            mp_tmsg(MSGT_CPLAYER, MSGL_ERR, "get_path(\"config\") problem\n");
        else {
            if ((conffile_fd = open(conffile, O_CREAT | O_EXCL | O_WRONLY,
                        0666)) != -1) {
                mp_tmsg(MSGT_CPLAYER, MSGL_INFO,
                        "Creating config file: %s\n", conffile);
                write(conffile_fd, DEF_CONFIG, sizeof(DEF_CONFIG) - 1);
                close(conffile_fd);
            }
            if (!(opts->noconfig & 1) &&
                m_config_parse_config_file(conf, conffile) < 0)
                exit_player(mpctx, EXIT_NONE);
            free(conffile);
        }
    }
}

#define PROFILE_CFG_PROTOCOL "protocol."

static void load_per_protocol_config(m_config_t *conf, const char * const file)
{
    char *str;
    char protocol[strlen(PROFILE_CFG_PROTOCOL) + strlen(file) + 1];
    m_profile_t *p;

    /* does filename actually uses a protocol ? */
    str = strstr(file, "://");
    if (!str)
        return;

    sprintf(protocol, "%s%s", PROFILE_CFG_PROTOCOL, file);
    protocol[strlen(PROFILE_CFG_PROTOCOL) + strlen(file) - strlen(str)] = '\0';
    p = m_config_get_profile(conf, protocol);
    if (p) {
        mp_tmsg(MSGT_CPLAYER, MSGL_INFO,
                "Loading protocol-related profile '%s'\n", protocol);
        m_config_set_profile(conf, p);
    }
}

#define PROFILE_CFG_EXTENSION "extension."

static void load_per_extension_config(m_config_t *conf, const char * const file)
{
    char *str;
    char extension[strlen(PROFILE_CFG_EXTENSION) + 8];
    m_profile_t *p;

    /* does filename actually have an extension ? */
    str = strrchr(file, '.');
    if (!str)
        return;

    sprintf(extension, PROFILE_CFG_EXTENSION);
    strncat(extension, ++str, 7);
    p = m_config_get_profile(conf, extension);
    if (p) {
        mp_tmsg(MSGT_CPLAYER, MSGL_INFO,
                "Loading extension-related profile '%s'\n", extension);
        m_config_set_profile(conf, p);
    }
}

#define PROFILE_CFG_VO "vo."
#define PROFILE_CFG_AO "ao."

static void load_per_output_config(m_config_t *conf, char *cfg, char *out)
{
    char profile[strlen(cfg) + strlen(out) + 1];
    m_profile_t *p;

    sprintf(profile, "%s%s", cfg, out);
    p = m_config_get_profile(conf, profile);
    if (p) {
        mp_tmsg(MSGT_CPLAYER, MSGL_INFO,
                "Loading extension-related profile '%s'\n", profile);
        m_config_set_profile(conf, p);
    }
}

/**
 * Tries to load a config file
 * @return 0 if file was not found, 1 otherwise
 */
static int try_load_config(m_config_t *conf, const char *file)
{
    if (!mp_path_exists(file))
        return 0;
    mp_tmsg(MSGT_CPLAYER, MSGL_INFO, "Loading config '%s'\n", file);
    m_config_parse_config_file(conf, file);
    return 1;
}

static void load_per_file_config(m_config_t *conf, const char * const file)
{
    char *confpath;
    char cfg[MP_PATH_MAX];
    const char *name;

    if (strlen(file) > MP_PATH_MAX - 14) {
        mp_msg(MSGT_CPLAYER, MSGL_WARN, "Filename is too long, "
               "can not load file or directory specific config files\n");
        return;
    }
    sprintf(cfg, "%s.conf", file);

    name = mp_basename(cfg);
    if (use_filedir_conf) {
        char dircfg[MP_PATH_MAX];
        strcpy(dircfg, cfg);
        strcpy(dircfg + (name - cfg), "mplayer.conf");
        try_load_config(conf, dircfg);

        if (try_load_config(conf, cfg))
            return;
    }

    if ((confpath = get_path(name)) != NULL) {
        try_load_config(conf, confpath);

        free(confpath);
    }
}

/* When libmpdemux performs a blocking operation (network connection or
 * cache filling) if the operation fails we use this function to check
 * if it was interrupted by the user.
 * The function returns a new value for eof. */
static int libmpdemux_was_interrupted(struct MPContext *mpctx, int stop_play)
{
    mp_cmd_t *cmd;
    if ((cmd = mp_input_get_cmd(mpctx->input, 0, 0)) != NULL) {
        switch (cmd->id) {
        case MP_CMD_QUIT:
            exit_player_with_rc(mpctx, EXIT_QUIT,
                                (cmd->nargs > 0) ? cmd->args[0].v.i : 0);
        case MP_CMD_PLAY_TREE_STEP: {
            stop_play = (cmd->args[0].v.i > 0) ? PT_NEXT_ENTRY : PT_PREV_ENTRY;
            mpctx->play_tree_step =
                    (cmd->args[0].v.i == 0) ? 1 : cmd->args[0].v.i;
        } break;
        case MP_CMD_PLAY_TREE_UP_STEP: {
            stop_play = (cmd->args[0].v.i > 0) ? PT_UP_NEXT : PT_UP_PREV;
        } break;
        case MP_CMD_PLAY_ALT_SRC_STEP: {
            stop_play = (cmd->args[0].v.i > 0) ?  PT_NEXT_SRC : PT_PREV_SRC;
        } break;
        }
        mp_cmd_free(cmd);
    }
    return stop_play;
}

static int playtree_add_playlist(struct MPContext *mpctx, play_tree_t *entry)
{
    play_tree_add_bpf(entry, bstr(mpctx->filename));

    {
        if (!entry) {
            entry = mpctx->playtree_iter->tree;
            if (play_tree_iter_step(mpctx->playtree_iter, 1, 0)
                    != PLAY_TREE_ITER_ENTRY)
                return PT_NEXT_ENTRY;
            if (mpctx->playtree_iter->tree == entry) { // Single file loop
                if (play_tree_iter_up_step(mpctx->playtree_iter, 1, 0)
                        != PLAY_TREE_ITER_ENTRY)
                    return PT_NEXT_ENTRY;
            }
            play_tree_remove(entry, 1, 1);
            return PT_NEXT_SRC;
        }
        play_tree_insert_entry(mpctx->playtree_iter->tree, entry);
        play_tree_set_params_from(entry, mpctx->playtree_iter->tree);
        entry = mpctx->playtree_iter->tree;
        if (play_tree_iter_step(mpctx->playtree_iter, 1, 0)
                != PLAY_TREE_ITER_ENTRY)
            return PT_NEXT_ENTRY;
        play_tree_remove(entry, 1, 1);
    }
    return PT_NEXT_SRC;
}

void add_subtitles(struct MPContext *mpctx, char *filename, float fps,
                   int noerr)
{
    struct MPOpts *opts = &mpctx->opts;
    sub_data *subd = NULL;
    struct ass_track *asst = NULL;
    bool is_native_ass = false;

    if (filename == NULL || mpctx->set_of_sub_size >= MAX_SUBTITLE_FILES)
        return;

#ifdef CONFIG_ASS
    if (opts->ass_enabled) {
#ifdef CONFIG_ICONV
        asst = mp_ass_read_stream(mpctx->ass_library, filename, sub_cp);
#else
        asst = mp_ass_read_stream(mpctx->ass_library, filename, 0);
#endif
        is_native_ass = asst;
        if (!asst) {
            subd = sub_read_file(filename, fps, &mpctx->opts);
            if (subd) {
                asst = mp_ass_read_subdata(mpctx->ass_library, opts, subd, fps);
                sub_free(subd);
                subd = NULL;
            }
        }
    } else
#endif
    subd = sub_read_file(filename, fps, &mpctx->opts);


    if (!asst && !subd) {
        mp_tmsg(MSGT_CPLAYER, noerr ? MSGL_WARN : MSGL_ERR,
                "Cannot load subtitles: %s\n", filename_recode(filename));
        return;
    }

    mpctx->set_of_ass_tracks[mpctx->set_of_sub_size] = asst;
    mpctx->set_of_subtitles[mpctx->set_of_sub_size] = subd;
    mpctx->track_was_native_ass[mpctx->set_of_sub_size] = is_native_ass;
    mp_msg(MSGT_IDENTIFY, MSGL_INFO,
           "ID_FILE_SUB_ID=%d\n", mpctx->set_of_sub_size);
    mp_msg(MSGT_IDENTIFY, MSGL_INFO, "ID_FILE_SUB_FILENAME=%s\n",
           filename_recode(filename));
    ++mpctx->set_of_sub_size;
    mp_tmsg(MSGT_CPLAYER, MSGL_INFO, "SUB: Added subtitle file (%d): %s\n",
            mpctx->set_of_sub_size, filename_recode(filename));
}

void init_vo_spudec(struct MPContext *mpctx)
{
    unsigned width, height;
    spudec_free(vo_spudec);
    mpctx->initialized_flags &= ~INITIALIZED_SPUDEC;
    vo_spudec = NULL;

    // we currently can't work without video stream
    if (!mpctx->sh_video)
        return;

    if (spudec_ifo) {
        unsigned int palette[16];
        current_module = "spudec_init_vobsub";
        if (vobsub_parse_ifo(NULL, spudec_ifo, palette, &width, &height,
                             1, -1, NULL) >= 0)
            vo_spudec = spudec_new_scaled(palette, width, height, NULL, 0);
    }

    width  = mpctx->sh_video->disp_w;
    height = mpctx->sh_video->disp_h;

#ifdef CONFIG_DVDREAD
    if (vo_spudec == NULL && mpctx->stream->type == STREAMTYPE_DVD) {
        current_module = "spudec_init_dvdread";
        vo_spudec = spudec_new_scaled(((dvd_priv_t *)(mpctx->stream->priv))->
                cur_pgc->palette, width, height, NULL, 0);
    }
#endif

#ifdef CONFIG_DVDNAV
    if (vo_spudec == NULL && mpctx->stream->type == STREAMTYPE_DVDNAV) {
        unsigned int *palette = mp_dvdnav_get_spu_clut(mpctx->stream);
        current_module = "spudec_init_dvdnav";
        vo_spudec = spudec_new_scaled(palette, width, height, NULL, 0);
    }
#endif

    if (vo_spudec == NULL) {
        sh_sub_t *sh = mpctx->d_sub->sh;
        current_module = "spudec_init_normal";
        vo_spudec = spudec_new_scaled(NULL, width, height, sh->extradata,
                                      sh->extradata_len);
        spudec_set_font_factor(vo_spudec, font_factor);
    }

    if (vo_spudec != NULL) {
        mpctx->initialized_flags |= INITIALIZED_SPUDEC;
        mp_property_do("sub_forced_only", M_PROPERTY_SET, &forced_subs_only,
                       mpctx);
    }
}

/*
 * In Mac OS X the SDL-lib is built upon Cocoa. The easiest way to
 * make it all work is to use the builtin SDL-bootstrap code, which
 * will be done automatically by replacing our main() if we include SDL.h.
 */
#if defined(__APPLE__) && defined(CONFIG_SDL)
#ifdef CONFIG_SDL_SDL_H
#include <SDL/SDL.h>
#else
#include <SDL.h>
#endif
#endif

/**
 * \brief append a formatted string
 * \param buf buffer to print into
 * \param pos position of terminating 0 in buf
 * \param len maximum number of characters in buf, not including terminating 0
 * \param format printf format string
 */
static void saddf(char *buf, unsigned *pos, int len, const char *format, ...)
{
    va_list va;
    va_start(va, format);
    *pos += vsnprintf(&buf[*pos], len - *pos, format, va);
    va_end(va);
    if (*pos >= len) {
        buf[len] = 0;
        *pos = len;
    }
}

/**
 * \brief append time in the hh:mm:ss.f format
 * \param buf buffer to print into
 * \param pos position of terminating 0 in buf
 * \param len maximum number of characters in buf, not including terminating 0
 * \param time time value to convert/append
 */
static void sadd_hhmmssf(char *buf, unsigned *pos, int len, float time)
{
    int64_t tenths = 10 * time;
    int f1 = tenths % 10;
    int ss = (tenths /  10) % 60;
    int mm = (tenths / 600) % 60;
    int hh = tenths / 36000;
    if (time < 0) {
        saddf(buf, pos, len, "unknown");
        return;
    }
    if (hh > 0)
        saddf(buf, pos, len, "%2d:", hh);
    if (hh > 0 || mm > 0)
        saddf(buf, pos, len, "%02d:", mm);
    saddf(buf, pos, len, "%02d.%1d", ss, f1);
}

static void print_status(struct MPContext *mpctx, double a_pos, bool at_frame)
{
    struct MPOpts *opts = &mpctx->opts;
    sh_video_t * const sh_video = mpctx->sh_video;

    if (mpctx->sh_audio && a_pos == MP_NOPTS_VALUE)
        a_pos = playing_audio_pts(mpctx);
    if (mpctx->sh_audio && sh_video && at_frame) {
        mpctx->last_av_difference = a_pos - mpctx->video_pts - audio_delay;
        if (mpctx->time_frame > 0)
            mpctx->last_av_difference +=
                    mpctx->time_frame * opts->playback_speed;
        if (a_pos == MP_NOPTS_VALUE || mpctx->video_pts == MP_NOPTS_VALUE)
            mpctx->last_av_difference = MP_NOPTS_VALUE;
        if (mpctx->last_av_difference > 0.5 && drop_frame_cnt > 50
            && !mpctx->drop_message_shown) {
            mp_tmsg(MSGT_AVSYNC, MSGL_WARN, SystemTooSlow);
            mpctx->drop_message_shown = true;
        }
    }
    if (opts->quiet)
        return;

    int width;
    char *line;
    unsigned pos = 0;
    get_screen_size();
    if (screen_width > 0)
        width = screen_width;
    else
        width = 80;
#if defined(__MINGW32__) || defined(__CYGWIN__)
    /* Windows command line is broken (MinGW's rxvt works, but we
     * should not depend on that). */
    width--;
#endif
    line = malloc(width + 1); // one additional char for the terminating null

    // Audio time
    if (mpctx->sh_audio) {
        if (a_pos != MP_NOPTS_VALUE)
            saddf(line, &pos, width, "A:%6.1f ", a_pos);
        else
            saddf(line, &pos, width, "A: ???   ");
        if (!sh_video && a_pos != MP_NOPTS_VALUE) {
            float len = get_time_length(mpctx);
            saddf(line, &pos, width, "(");
            sadd_hhmmssf(line, &pos, width, a_pos);
            saddf(line, &pos, width, ") of %.1f (", len);
            sadd_hhmmssf(line, &pos, width, len);
            saddf(line, &pos, width, ") ");
        }
    }

    // Video time
    if (sh_video) {
        if (mpctx->video_pts != MP_NOPTS_VALUE)
            saddf(line, &pos, width, "V:%6.1f ", mpctx->video_pts);
        else
            saddf(line, &pos, width, "V: ???   ", mpctx->video_pts);
    }

    // A-V sync
    if (mpctx->sh_audio && sh_video) {
        if (mpctx->last_av_difference != MP_NOPTS_VALUE)
            saddf(line, &pos, width, "A-V:%7.3f ct:%7.3f ",
                  mpctx->last_av_difference, mpctx->total_avsync_change);
        else
            saddf(line, &pos, width, "A-V: ???    ct:%7.3f ",
                  mpctx->total_avsync_change);
    }

    // Video stats
    if (sh_video)
        saddf(line, &pos, width, "%3d/%3d ",
              (int)sh_video->num_frames,
              (int)sh_video->num_frames_decoded);

    // CPU usage
    if (sh_video) {
        if (sh_video->timer > 0.5)
            saddf(line, &pos, width, "%2d%% %2d%% %4.1f%% ",
                  (int)(100.0 * video_time_usage * opts->playback_speed / (double)sh_video->timer),
                  (int)(100.0 * vout_time_usage * opts->playback_speed / (double)sh_video->timer),
                  (100.0 * audio_time_usage * opts->playback_speed / (double)sh_video->timer));
        else
            saddf(line, &pos, width, "??%% ??%% ??,?%% ");
    } else if (mpctx->sh_audio) {
        if (mpctx->delay > 0.5)
            saddf(line, &pos, width, "%4.1f%% ",
                  100.0 * audio_time_usage / (double)mpctx->delay);
        else
            saddf(line, &pos, width, "??,?%% ");
    }

    // VO stats
    if (sh_video)
        saddf(line, &pos, width, "%d %d ", drop_frame_cnt, output_quality);

#ifdef CONFIG_STREAM_CACHE
    // cache stats
    if (stream_cache_size > 0)
        saddf(line, &pos, width, "%d%% ", cache_fill_status(mpctx->stream));
#endif

    // other
    if (opts->playback_speed != 1)
        saddf(line, &pos, width, "%4.2fx ", opts->playback_speed);

    // end
    if (erase_to_end_of_line) {
        line[pos] = 0;
        mp_msg(MSGT_STATUSLINE, MSGL_STATUS,
               "%s%s\r", line, erase_to_end_of_line);
    } else {
        memset(&line[pos], ' ', width - pos);
        line[width] = 0;
        mp_msg(MSGT_STATUSLINE, MSGL_STATUS, "%s\r", line);
    }
    free(line);

    mpctx->status_printed = true;
}

struct stream_dump_progress {
    uint64_t count;
    unsigned start_time;
    unsigned last_print_time;
};

static void stream_dump_progress_start(struct stream_dump_progress *p)
{
    p->start_time = p->last_print_time = GetTimerMS();
    p->count = 0;
}

static void stream_dump_progress(struct stream_dump_progress *p,
                                 uint64_t len, stream_t *stream)
{
    p->count += len;
    unsigned t = GetTimerMS();
    if (t - p->last_print_time < 1000)
        return;

    uint64_t start = stream->start_pos;
    uint64_t end   = stream->end_pos;
    uint64_t pos   = stream->pos;

    p->last_print_time = t;
    /* TODO: pretty print sizes; ETA */
    if (end > start && pos >= start && pos <= end) {
        mp_tmsg(MSGT_STATUSLINE, MSGL_STATUS,
                "dump: %"PRIu64 " bytes written (~%.1f%%)",
                p->count, 100.0 * (pos - start) / (end - start));
        mp_msg(MSGT_STATUSLINE, MSGL_STATUS, "\r");
    } else {
        mp_tmsg(MSGT_STATUSLINE, MSGL_STATUS,
                "dump: %"PRIu64 " bytes written", p->count);
        mp_msg(MSGT_STATUSLINE, MSGL_STATUS, "\r");
    }
}

static void stream_dump_progress_end(struct stream_dump_progress *p, char *name)
{
    mp_msg(MSGT_CPLAYER, MSGL_INFO, "dump: %"PRIu64 " bytes written to '%s'.\n",
           p->count, name);
}

/**
 * \brief build a chain of audio filters that converts the input format
 * to the ao's format, taking into account the current playback_speed.
 * sh_audio describes the requested input format of the chain.
 * ao describes the requested output format of the chain.
 */
static int build_afilter_chain(struct MPContext *mpctx)
{
    struct sh_audio *sh_audio = mpctx->sh_audio;
    struct ao *ao = mpctx->ao;
    struct MPOpts *opts = &mpctx->opts;
    int new_srate;
    int result;
    if (!sh_audio) {
        mpctx->mixer.afilter = NULL;
        return 0;
    }
    if (af_control_any_rev(sh_audio->afilter,
                           AF_CONTROL_PLAYBACK_SPEED | AF_CONTROL_SET,
                           &opts->playback_speed))
        new_srate = sh_audio->samplerate;
    else {
        new_srate = sh_audio->samplerate * opts->playback_speed;
        if (new_srate != ao->samplerate) {
            // limits are taken from libaf/af_resample.c
            if (new_srate < 8000)
                new_srate = 8000;
            if (new_srate > 192000)
                new_srate = 192000;
            opts->playback_speed = (float)new_srate / sh_audio->samplerate;
        }
    }
    result =  init_audio_filters(sh_audio, new_srate,
                                 &ao->samplerate, &ao->channels, &ao->format);
    mpctx->mixer.afilter = sh_audio->afilter;
    return result;
}


typedef struct mp_osd_msg mp_osd_msg_t;
struct mp_osd_msg {
    /// Previous message on the stack.
    mp_osd_msg_t *prev;
    /// Message text.
    char *msg;
    int id, level, started;
    /// Display duration in ms.
    unsigned time;
};

/// OSD message stack.
static mp_osd_msg_t *osd_msg_stack = NULL;

/**
 *  \brief Add a message on the OSD message stack
 *
 *  If a message with the same id is already present in the stack
 *  it is pulled on top of the stack, otherwise a new message is created.
 *
 */
static void set_osd_msg_va(int id, int level, int time, const char *fmt,
                           va_list ap)
{
    mp_osd_msg_t *msg, *last = NULL;

    // look if the id is already in the stack
    for (msg = osd_msg_stack; msg && msg->id != id;
         last = msg, msg = msg->prev) ;
    // not found: alloc it
    if (!msg) {
        msg = talloc_zero(NULL, mp_osd_msg_t);
        msg->prev = osd_msg_stack;
        osd_msg_stack = msg;
    } else if (last) { // found, but it's not on top of the stack
        last->prev = msg->prev;
        msg->prev = osd_msg_stack;
        osd_msg_stack = msg;
    }
    talloc_free(msg->msg);
    // write the msg
    msg->msg = talloc_vasprintf(msg, fmt, ap);
    // set id and time
    msg->id = id;
    msg->level = level;
    msg->time = time;

}

void set_osd_msg(int id, int level, int time, const char *fmt, ...)
{
    va_list ap;
    va_start(ap, fmt);
    set_osd_msg_va(id, level, time, fmt, ap);
    va_end(ap);
}

void set_osd_tmsg(int id, int level, int time, const char *fmt, ...)
{
    va_list ap;
    va_start(ap, fmt);
    set_osd_msg_va(id, level, time, mp_gtext(fmt), ap);
    va_end(ap);
}

/**
 *  \brief Remove a message from the OSD stack
 *
 *  This function can be used to get rid of a message right away.
 *
 */

void rm_osd_msg(int id)
{
    mp_osd_msg_t *msg, *last = NULL;

    // Search for the msg
    for (msg = osd_msg_stack; msg && msg->id != id;
         last = msg, msg = msg->prev) ;
    if (!msg)
        return;

    // Detach it from the stack and free it
    if (last)
        last->prev = msg->prev;
    else
        osd_msg_stack = msg->prev;
    talloc_free(msg);
}

/**
 *  \brief Remove all messages from the OSD stack
 *
 */

static void clear_osd_msgs(void)
{
    mp_osd_msg_t *msg = osd_msg_stack, *prev = NULL;
    while (msg) {
        prev = msg->prev;
        talloc_free(msg);
        msg = prev;
    }
    osd_msg_stack = NULL;
}

/**
 *  \brief Get the current message from the OSD stack.
 *
 *  This function decrements the message timer and destroys the old ones.
 *  The message that should be displayed is returned (if any).
 *
 */

static mp_osd_msg_t *get_osd_msg(struct MPContext *mpctx)
{
    struct MPOpts *opts = &mpctx->opts;
    mp_osd_msg_t *msg, *prev, *last = NULL;
    static unsigned last_update = 0;
    unsigned now = GetTimerMS();
    unsigned diff;
    char hidden_dec_done = 0;

    if (mpctx->osd_visible) {
        // 36000000 means max timed visibility is 1 hour into the future, if
        // the difference is greater assume it's wrapped around from below 0
        if (mpctx->osd_visible - now > 36000000) {
            mpctx->osd_visible = 0;
            vo_osd_progbar_type = -1; // disable
            vo_osd_changed(OSDTYPE_PROGBAR);
            mpctx->osd_function = mpctx->paused ? OSD_PAUSE : OSD_PLAY;
        }
    }
    if (mpctx->osd_show_percentage_until - now > 36000000)
        mpctx->osd_show_percentage_until = 0;

    if (!last_update)
        last_update = now;
    diff = now >= last_update ? now - last_update : 0;

    last_update = now;

    // Look for the first message in the stack with high enough level.
    for (msg = osd_msg_stack; msg; last = msg, msg = prev) {
        prev = msg->prev;
        if (msg->level > opts->osd_level && hidden_dec_done)
            continue;
        // The message has a high enough level or it is the first hidden one
        // in both cases we decrement the timer or kill it.
        if (!msg->started || msg->time > diff) {
            if (msg->started)
                msg->time -= diff;
            else
                msg->started = 1;
            // display it
            if (msg->level <= opts->osd_level)
                return msg;
            hidden_dec_done = 1;
            continue;
        }
        // kill the message
        talloc_free(msg);
        if (last) {
            last->prev = prev;
            msg = last;
        } else {
            osd_msg_stack = prev;
            msg = NULL;
        }
    }
    // Nothing found
    return NULL;
}

/**
 * \brief Display the OSD bar.
 *
 * Display the OSD bar or fall back on a simple message.
 *
 */

void set_osd_bar(struct MPContext *mpctx, int type, const char *name,
                 double min, double max, double val)
{
    struct MPOpts *opts = &mpctx->opts;
    if (opts->osd_level < 1)
        return;

    if (mpctx->sh_video && opts->term_osd != 1) {
        mpctx->osd_visible = (GetTimerMS() + 1000) | 1;
        vo_osd_progbar_type = type;
        vo_osd_progbar_value = 256 * (val - min) / (max - min);
        vo_osd_changed(OSDTYPE_PROGBAR);
        return;
    }

    set_osd_msg(OSD_MSG_BAR, 1, opts->osd_duration, "%s: %d %%",
                name, ROUND(100 * (val - min) / (max - min)));
}

/**
 * \brief Display text subtitles on the OSD
 */
void set_osd_subtitle(struct MPContext *mpctx, subtitle *subs)
{
    int i;
    vo_sub = subs;
    vo_osd_changed(OSDTYPE_SUBTITLE);
    if (!mpctx->sh_video) {
        // reverse order, since newest set_osd_msg is displayed first
        for (i = SUB_MAX_TEXT - 1; i >= 0; i--) {
            if (!subs || i >= subs->lines || !subs->text[i])
                rm_osd_msg(OSD_MSG_SUB_BASE + i);
            else {
                // HACK: currently display time for each sub line
                // except the last is set to 2 seconds.
                int display_time = i == subs->lines - 1 ? 180000 : 2000;
                set_osd_msg(OSD_MSG_SUB_BASE + i, 1, display_time,
                            "%s", subs->text[i]);
            }
        }
    }
}

/**
 * \brief Update the OSD message line.
 *
 * This function displays the current message on the vo OSD or on the term.
 * If the stack is empty and the OSD level is high enough the timer
 * is displayed (only on the vo OSD).
 *
 */

static void update_osd_msg(struct MPContext *mpctx)
{
    struct MPOpts *opts = &mpctx->opts;
    mp_osd_msg_t *msg;
    struct osd_state *osd = mpctx->osd;
    char osd_text_timer[128];

    if (mpctx->add_osd_seek_info) {
        double percentage = get_percent_pos(mpctx);
        set_osd_bar(mpctx, 0, "Position", 0, 100, percentage);
        if (mpctx->sh_video && opts->term_osd != 1)
            mpctx->osd_show_percentage_until = (GetTimerMS() + 1000) | 1;
        mpctx->add_osd_seek_info = false;
    }

    // Look if we have a msg
    if ((msg = get_osd_msg(mpctx))) {
        if (mpctx->sh_video && opts->term_osd != 1) {
            if (strcmp(osd->osd_text, msg->msg)) {
                osd_set_text(osd, msg->msg);
                vo_osd_changed(OSDTYPE_OSD);
            }
        } else if (opts->term_osd) {
            if (strcmp(mpctx->terminal_osd_text, msg->msg)) {
                talloc_free(mpctx->terminal_osd_text);
                mpctx->terminal_osd_text = talloc_strdup(mpctx, msg->msg);
                mp_msg(MSGT_CPLAYER, MSGL_STATUS, "%s%s\n", opts->term_osd_esc,
                       mpctx->terminal_osd_text);
            }
        }
        return;
    }

    if (mpctx->sh_video && opts->term_osd != 1) {
        // fallback on the timer
        if (opts->osd_level >= 2) {
            int len = get_time_length(mpctx);
            int percentage = -1;
            char percentage_text[10];
            char fractions_text[4];
            double fpts = get_current_time(mpctx);
            int pts = fpts;

            if (mpctx->osd_show_percentage_until)
                percentage = get_percent_pos(mpctx);

            if (percentage >= 0)
                snprintf(percentage_text, 9, " (%d%%)", percentage);
            else
                percentage_text[0] = 0;

            if (opts->osd_fractions == 1) {
                //print fractions as sub-second timestamp
                snprintf(fractions_text, sizeof(fractions_text), ".%02d",
                         (int)((fpts - pts) * 100));
            } else if (opts->osd_fractions == 2) {
                /* Print fractions by estimating the frame count within the
                 * second.
                 *
                 * Rounding or cutting off numbers after the decimal point
                 * causes problems because of float's precision and movies
                 * whose first frame is not exactly at timestamp 0. Therefore,
                 * we add 0.2 and cut off at the decimal point, which proved
                 * to be good heuristic.
                 */
                double fps = mpctx->sh_video->fps;
                if (fps <= 1 || fps > 99)
                    strcpy(fractions_text, ".??");
                else
                    snprintf(fractions_text, sizeof(fractions_text), ".%02d",
                             (int) ((fpts - pts) * fps + 0.2));
            } else {
                //do not print fractions
                fractions_text[0] = 0;
            }

            if (opts->osd_level == 3)
                snprintf(osd_text_timer, sizeof(osd_text_timer),
                         "%c %02d:%02d:%02d%s / %02d:%02d:%02d%s",
                         mpctx->osd_function, pts / 3600, (pts / 60) % 60, pts % 60,
                         fractions_text, len / 3600, (len / 60) % 60, len % 60,
                         percentage_text);
            else
                snprintf(osd_text_timer, sizeof(osd_text_timer),
                         "%c %02d:%02d:%02d%s%s",
                         mpctx->osd_function, pts / 3600, (pts / 60) % 60,
                         pts % 60, fractions_text, percentage_text);
        } else
            osd_text_timer[0] = 0;

        if (strcmp(osd->osd_text, osd_text_timer)) {
            osd_set_text(osd, osd_text_timer);
            vo_osd_changed(OSDTYPE_OSD);
        }
        return;
    }

    // Clear the term osd line
    if (opts->term_osd && mpctx->terminal_osd_text[0]) {
        mpctx->terminal_osd_text[0] = '\0';
        mp_msg(MSGT_CPLAYER, MSGL_STATUS, "%s\n", opts->term_osd_esc);
    }
}


void reinit_audio_chain(struct MPContext *mpctx)
{
    struct MPOpts *opts = &mpctx->opts;
    struct ao *ao;
    if (!mpctx->sh_audio) {
        uninit_player(mpctx, INITIALIZED_AO);
        return;
    }
    if (!(mpctx->initialized_flags & INITIALIZED_ACODEC)) {
        current_module = "init_audio_codec";
        mp_msg(MSGT_CPLAYER, MSGL_INFO, "==========================================================================\n");
        if (!init_best_audio_codec(mpctx->sh_audio, audio_codec_list, audio_fm_list))
            goto init_error;
        mpctx->initialized_flags |= INITIALIZED_ACODEC;
        mp_msg(MSGT_CPLAYER, MSGL_INFO, "==========================================================================\n");
    }


    current_module = "af_preinit";
    if (!(mpctx->initialized_flags & INITIALIZED_AO)) {
        mpctx->initialized_flags |= INITIALIZED_AO;
        mpctx->ao = ao_create(opts, mpctx->input);
        mpctx->ao->samplerate = force_srate;
        mpctx->ao->format = opts->audio_output_format;
    }
    ao = mpctx->ao;

    // first init to detect best values
    if (!init_audio_filters(mpctx->sh_audio,  // preliminary init
                            // input:
                            mpctx->sh_audio->samplerate,
                            // output:
                            &ao->samplerate, &ao->channels, &ao->format)) {
        mp_tmsg(MSGT_CPLAYER, MSGL_ERR, "Error at audio filter chain "
                "pre-init!\n");
        exit_player(mpctx, EXIT_ERROR);
    }
    if (!ao->initialized) {
        current_module = "ao2_init";
        ao->buffersize = opts->ao_buffersize;
        ao_init(ao, opts->audio_driver_list);
        if (!ao->initialized) {
            mp_tmsg(MSGT_CPLAYER, MSGL_ERR,
                    "Could not open/initialize audio device -> no sound.\n");
            goto init_error;
        }
        ao->buffer.start = talloc_new(ao);
        mp_msg(MSGT_CPLAYER, MSGL_INFO,
               "AO: [%s] %dHz %dch %s (%d bytes per sample)\n",
               ao->driver->info->short_name,
               ao->samplerate, ao->channels,
               af_fmt2str_short(ao->format),
               af_fmt2bits(ao->format) / 8);
        mp_msg(MSGT_CPLAYER, MSGL_V, "AO: Description: %s\nAO: Author: %s\n",
               ao->driver->info->name, ao->driver->info->author);
        if (strlen(ao->driver->info->comment) > 0)
            mp_msg(MSGT_CPLAYER, MSGL_V, "AO: Comment: %s\n",
                   ao->driver->info->comment);
    }

    // init audio filters:
    current_module = "af_init";
    if (!build_afilter_chain(mpctx)) {
        mp_tmsg(MSGT_CPLAYER, MSGL_ERR,
                "Couldn't find matching filter/ao format!\n");
        goto init_error;
    }
    mpctx->mixer.volstep = volstep;
    mpctx->mixer.softvol = opts->softvol;
    mpctx->mixer.softvol_max = opts->softvol_max;
    mixer_reinit(&mpctx->mixer, ao);
    mpctx->syncing_audio = true;
    return;

init_error:
    uninit_player(mpctx, INITIALIZED_ACODEC | INITIALIZED_AO);
    mpctx->sh_audio = mpctx->d_audio->sh = NULL; // -> nosound
    mpctx->d_audio->id = -2;
}


// Return pts value corresponding to the end point of audio written to the
// ao so far.
static double written_audio_pts(struct MPContext *mpctx)
{
    sh_audio_t *sh_audio = mpctx->sh_audio;
    demux_stream_t *d_audio = mpctx->d_audio;
    // first calculate the end pts of audio that has been output by decoder
    double a_pts = sh_audio->pts;
    if (a_pts != MP_NOPTS_VALUE)
        // Good, decoder supports new way of calculating audio pts.
        // sh_audio->pts is the timestamp of the latest input packet with
        // known pts that the decoder has decoded. sh_audio->pts_bytes is
        // the amount of bytes the decoder has written after that timestamp.
        a_pts += sh_audio->pts_bytes / (double) sh_audio->o_bps;
    else {
        // Decoder doesn't support new way of calculating pts (or we're
        // being called before it has decoded anything with known timestamp).
        // Use the old method of audio pts calculation: take the timestamp
        // of last packet with known pts the decoder has read data from,
        // and add amount of bytes read after the beginning of that packet
        // divided by input bps. This will be inaccurate if the input/output
        // ratio is not constant for every audio packet or if it is constant
        // but not accurately known in sh_audio->i_bps.

        a_pts = d_audio->pts;
        if (a_pts == MP_NOPTS_VALUE)
            return a_pts;

        // ds_tell_pts returns bytes read after last timestamp from
        // demuxing layer, decoder might use sh_audio->a_in_buffer for bytes
        // it has read but not decoded
        if (sh_audio->i_bps)
            a_pts += (ds_tell_pts(d_audio) - sh_audio->a_in_buffer_len) /
                     (double)sh_audio->i_bps;
    }
    // Now a_pts hopefully holds the pts for end of audio from decoder.
    // Substract data in buffers between decoder and audio out.

    // Decoded but not filtered
    a_pts -= sh_audio->a_buffer_len / (double)sh_audio->o_bps;

    // Data buffered in audio filters, measured in bytes of "missing" output
    double buffered_output = af_calc_delay(sh_audio->afilter);

    // Data that was ready for ao but was buffered because ao didn't fully
    // accept everything to internal buffers yet
    buffered_output += mpctx->ao->buffer.len;

    // Filters divide audio length by playback_speed, so multiply by it
    // to get the length in original units without speedup or slowdown
    a_pts -= buffered_output * mpctx->opts.playback_speed / mpctx->ao->bps;

    return a_pts + mpctx->video_offset;
}

// Return pts value corresponding to currently playing audio.
double playing_audio_pts(struct MPContext *mpctx)
{
    double pts = written_audio_pts(mpctx);
    if (pts == MP_NOPTS_VALUE)
        return pts;
    return pts - mpctx->opts.playback_speed *ao_get_delay(mpctx->ao);
}

static bool is_av_sub(int type)
{
    return type == 'b' || type == 'p' || type == 'x';
}

void update_subtitles(struct MPContext *mpctx, double refpts_tl, bool reset)
{
    mpctx->osd->sub_offset = mpctx->video_offset;
    struct MPOpts *opts = &mpctx->opts;
    struct sh_video *sh_video = mpctx->sh_video;
    struct demux_stream *d_sub = mpctx->d_sub;
    double refpts_s = refpts_tl - mpctx->osd->sub_offset;
    double curpts_s = refpts_s + sub_delay;
    unsigned char *packet = NULL;
    int len;
    struct sh_sub *sh_sub = d_sub->sh;
    int type = sh_sub ? sh_sub->type : 'v';
    static subtitle subs;
    if (reset) {
        if (sh_sub)
            sub_reset(sh_sub, mpctx->osd);
        sub_clear_text(&subs, MP_NOPTS_VALUE);
        if (vo_sub)
            set_osd_subtitle(mpctx, NULL);
        if (vo_spudec) {
            spudec_reset(vo_spudec);
            vo_osd_changed(OSDTYPE_SPU);
        }
        if (is_av_sub(type))
            reset_avsub(sh_sub);
        return;
    }
    // find sub
    if (mpctx->subdata) {
        if (sub_fps == 0)
            sub_fps = sh_video ? sh_video->fps : 25;
        current_module = "find_sub";
        find_sub(mpctx, mpctx->subdata, curpts_s *
                 (mpctx->subdata->sub_uses_time ? 100. : sub_fps));
        if (vo_sub)
            mpctx->vo_sub_last = vo_sub;
    }

    // DVD sub:
    if (vobsub_id >= 0 || type == 'v') {
        int timestamp;
        current_module = "spudec";
        /* Get a sub packet from the DVD or a vobsub */
        while (1) {
            // Vobsub
            len = 0;
            if (vo_vobsub) {
                if (curpts_s >= 0) {
                    len = vobsub_get_packet(vo_vobsub, curpts_s,
                                            (void **)&packet, &timestamp);
                    if (len > 0)
                        mp_dbg(MSGT_CPLAYER, MSGL_V, "\rVOB sub: len=%d "
                               "v_pts=%5.3f v_timer=%5.3f sub=%5.3f ts=%d \n",
                               len, refpts_s, sh_video->timer,
                               timestamp / 90000.0, timestamp);
                }
            } else {
                // DVD sub
                len = ds_get_packet_sub(d_sub, (unsigned char **)&packet);
                if (len > 0) {
                    // XXX This is wrong, sh_video->pts can be arbitrarily
                    // much behind demuxing position. Unfortunately using
                    // d_video->pts which would have been the simplest
                    // improvement doesn't work because mpeg specific hacks
                    // in video.c set d_video->pts to 0.
                    float x = d_sub->pts - refpts_s;
                    if (x > -20 && x < 20) // prevent missing subs on pts reset
                        timestamp = 90000 * d_sub->pts;
                    else
                        timestamp = 90000 * curpts_s;
                    mp_dbg(MSGT_CPLAYER, MSGL_V, "\rDVD sub: len=%d  "
                           "v_pts=%5.3f  s_pts=%5.3f  ts=%d \n", len,
                           refpts_s, d_sub->pts, timestamp);
                }
            }
            if (len <= 0 || !packet)
                break;
            // create it only here, since with some broken demuxers we might
            // type = v but no DVD sub and we currently do not change the
            // "original frame size" ever after init, leading to wrong-sized
            // PGS subtitles.
            if (!vo_spudec)
                vo_spudec = spudec_new(NULL);
            if (vo_vobsub || timestamp >= 0)
                spudec_assemble(vo_spudec, packet, len, timestamp);
        }
    } else if (is_text_sub(type) || is_av_sub(type) || type == 'd') {
        if (type == 'd' && !d_sub->demuxer->teletext) {
            tt_stream_props tsp = { 0 };
            void *ptr = &tsp;
            if (teletext_control(NULL, TV_VBI_CONTROL_START, &ptr) ==
                    VBI_CONTROL_TRUE)
                d_sub->demuxer->teletext = ptr;
        }
        if (d_sub->non_interleaved)
            ds_get_next_pts(d_sub);

        while (d_sub->first) {
            double subpts_s = ds_get_next_pts(d_sub);
            if (subpts_s > curpts_s) {
                // Libass handled subs can be fed to it in advance
                if (!opts->ass_enabled || !is_text_sub(type))
                    break;
                // Try to avoid demuxing whole file at once
                if (d_sub->non_interleaved && subpts_s > curpts_s + 1)
                    break;
            }
            double duration = d_sub->first->duration;
            len = ds_get_packet_sub(d_sub, &packet);
            if (is_av_sub(type)) {
                int ret = decode_avsub(sh_sub, packet, len, subpts_s, duration);
                if (ret < 0)
                    mp_msg(MSGT_SPUDEC, MSGL_WARN, "lavc failed decoding "
                           "subtitle\n");
                continue;
            }
            if (type == 'm') {
                if (len < 2)
                    continue;
                len = FFMIN(len - 2, AV_RB16(packet));
                packet += 2;
            }
            if (type == 'd') {
                if (d_sub->demuxer->teletext) {
                    uint8_t *p = packet;
                    p++;
                    len--;
                    while (len >= 46) {
                        int sublen = p[1];
                        if (p[0] == 2 || p[0] == 3)
                            teletext_control(d_sub->demuxer->teletext,
                                             TV_VBI_CONTROL_DECODE_DVB, p + 2);
                        p   += sublen + 2;
                        len -= sublen + 2;
                    }
                }
                continue;
            }
            if (sh_sub && sh_sub->active) {
                sub_decode(sh_sub, mpctx->osd, packet, len, subpts_s, duration);
                continue;
            }
            if (subpts_s != MP_NOPTS_VALUE) {
                if (duration < 0)
                    sub_clear_text(&subs, MP_NOPTS_VALUE);
                if (type == 'a') { // ssa/ass subs without libass => convert to plaintext
                    int i;
                    unsigned char *p = packet;
                    for (i = 0; i < 8 && *p != '\0'; p++)
                        if (*p == ',')
                            i++;
                    if (*p == '\0')  /* Broken line? */
                        continue;
                    len -= p - packet;
                    packet = p;
                }
                double endpts_s = MP_NOPTS_VALUE;
                if (subpts_s != MP_NOPTS_VALUE && duration >= 0)
                    endpts_s = subpts_s + duration;
                sub_add_text(&subs, packet, len, endpts_s);
                set_osd_subtitle(mpctx, &subs);
            }
            if (d_sub->non_interleaved)
                ds_get_next_pts(d_sub);
        }
        if (!opts->ass_enabled)
            if (sub_clear_text(&subs, curpts_s))
                set_osd_subtitle(mpctx, &subs);
    }
    if (vo_spudec) {
        spudec_heartbeat(vo_spudec, 90000 * curpts_s);
        if (spudec_changed(vo_spudec))
            vo_osd_changed(OSDTYPE_SPU);
    }

    current_module = NULL;
}

static void update_teletext(sh_video_t *sh_video, demuxer_t *demuxer, int reset)
{
    int page_changed;

    if (!demuxer->teletext)
        return;

    //Also forcing page update when such ioctl is not supported or call error occured
    if (teletext_control(demuxer->teletext, TV_VBI_CONTROL_IS_CHANGED,
            &page_changed) != VBI_CONTROL_TRUE)
        page_changed = 1;

    if (!page_changed)
        return;

    if (teletext_control(demuxer->teletext, TV_VBI_CONTROL_GET_VBIPAGE,
            &vo_osd_teletext_page) != VBI_CONTROL_TRUE)
        vo_osd_teletext_page = NULL;
    if (teletext_control(demuxer->teletext, TV_VBI_CONTROL_GET_HALF_PAGE,
            &vo_osd_teletext_half) != VBI_CONTROL_TRUE)
        vo_osd_teletext_half = 0;
    if (teletext_control(demuxer->teletext, TV_VBI_CONTROL_GET_MODE,
            &vo_osd_teletext_mode) != VBI_CONTROL_TRUE)
        vo_osd_teletext_mode = 0;
    if (teletext_control(demuxer->teletext, TV_VBI_CONTROL_GET_FORMAT,
            &vo_osd_teletext_format) != VBI_CONTROL_TRUE)
        vo_osd_teletext_format = 0;
    vo_osd_changed(OSDTYPE_TELETEXT);

    teletext_control(demuxer->teletext, TV_VBI_CONTROL_MARK_UNCHANGED, NULL);
}

static int check_framedrop(struct MPContext *mpctx, double frame_time)
{
    struct MPOpts *opts = &mpctx->opts;
    // check for frame-drop:
    current_module = "check_framedrop";
    if (mpctx->sh_audio && !mpctx->ao->untimed && !mpctx->d_audio->eof) {
        static int dropped_frames;
        float delay = opts->playback_speed * ao_get_delay(mpctx->ao);
        float d = delay - mpctx->delay;
        ++total_frame_cnt;
        // we should avoid dropping too many frames in sequence unless we
        // are too late. and we allow 100ms A-V delay here:
        if (d < -dropped_frames * frame_time - 0.100 && !mpctx->paused
            && !mpctx->restart_playback) {
            ++drop_frame_cnt;
            ++dropped_frames;
            return frame_dropping;
        } else
            dropped_frames = 0;
    }
    return 0;
}


#ifdef HAVE_RTC
int rtc_fd = -1;
#endif

static float timing_sleep(struct MPContext *mpctx, float time_frame)
{
#ifdef HAVE_RTC
    if (rtc_fd >= 0) {
        // -------- RTC -----------
        current_module = "sleep_rtc";
        while (time_frame > 0.000) {
            unsigned long rtc_ts;
            if (read(rtc_fd, &rtc_ts, sizeof(rtc_ts)) <= 0)
                mp_tmsg(MSGT_CPLAYER, MSGL_ERR,
                        "Linux RTC read error: %s\n", strerror(errno));
            time_frame -= get_relative_time(mpctx);
        }
    } else
#endif
    {
        // assume kernel HZ=100 for softsleep, works with larger HZ but with
        // unnecessarily high CPU usage
        struct MPOpts *opts = &mpctx->opts;
        float margin = opts->softsleep ? 0.011 : 0;
        current_module = "sleep_timer";
        while (time_frame > margin) {
            usec_sleep(1000000 * (time_frame - margin));
            time_frame -= get_relative_time(mpctx);
        }
        if (opts->softsleep) {
            current_module = "sleep_soft";
            if (time_frame < 0)
                mp_tmsg(MSGT_AVSYNC, MSGL_WARN,
                        "Warning! Softsleep underflow!\n");
            while (time_frame > 0)
                time_frame -= get_relative_time(mpctx);  // burn the CPU
        }
    }
    return time_frame;
}

static int select_subtitle(MPContext *mpctx)
{
    struct MPOpts *opts = &mpctx->opts;
    // find the best sub to use
    int id;
    int found = 0;
    mpctx->global_sub_pos = -1; // no subs by default
    if (vobsub_id >= 0) {
        // if user asks for a vobsub id, use that first.
        id = vobsub_id;
        found = mp_property_do("sub_vob", M_PROPERTY_SET, &id, mpctx) ==
                M_PROPERTY_OK;
    }

    if (!found && opts->sub_id >= 0) {
        // if user asks for a dvd sub id, use that next.
        id = opts->sub_id;
        found = mp_property_do("sub_demux", M_PROPERTY_SET, &id, mpctx) ==
                M_PROPERTY_OK;
    }

    if (!found) {
        // if there are text subs to use, use those.  (autosubs come last here)
        id = 0;
        found = mp_property_do("sub_file", M_PROPERTY_SET, &id, mpctx) ==
                M_PROPERTY_OK;
    }

    if (!found && opts->sub_id == -1) {
        // finally select subs by language and container hints
        if (opts->sub_id == -1)
            opts->sub_id =
                demuxer_sub_track_by_lang_and_default(mpctx->d_sub->demuxer,
                                                      opts->sub_lang);
        if (opts->sub_id >= 0) {
            id = opts->sub_id;
            found = mp_property_do("sub_demux", M_PROPERTY_SET, &id, mpctx) ==
                    M_PROPERTY_OK;
        }
    }
    return found;
}

#ifdef CONFIG_DVDNAV
#ifndef FF_B_TYPE
#define FF_B_TYPE 3
#endif
/// store decoded video image
static mp_image_t *mp_dvdnav_copy_mpi(mp_image_t *to_mpi,
                                      mp_image_t *from_mpi)
{
    mp_image_t *mpi;

    /// Do not store B-frames
    if (from_mpi->pict_type == FF_B_TYPE)
        return to_mpi;

    if (to_mpi &&
        to_mpi->w == from_mpi->w &&
        to_mpi->h == from_mpi->h &&
        to_mpi->imgfmt == from_mpi->imgfmt)
        mpi = to_mpi;
    else {
        if (to_mpi)
            free_mp_image(to_mpi);
        if (from_mpi->w == 0 || from_mpi->h == 0)
            return NULL;
        mpi = alloc_mpi(from_mpi->w, from_mpi->h, from_mpi->imgfmt);
    }

    copy_mpi(mpi, from_mpi);
    return mpi;
}

static void mp_dvdnav_reset_stream(MPContext *ctx)
{
    struct MPOpts *opts = &ctx->opts;
    if (ctx->sh_video) {
        /// clear video pts
        ctx->d_video->pts = 0.0f;
        ctx->sh_video->pts = 0.0f;
        ctx->sh_video->i_pts = 0.0f;
        ctx->sh_video->last_pts = 0.0f;
        ctx->sh_video->num_buffered_pts = 0;
        ctx->sh_video->num_frames = 0;
        ctx->sh_video->num_frames_decoded = 0;
        ctx->sh_video->timer = 0.0f;
        ctx->sh_video->stream_delay = 0.0f;
        ctx->sh_video->timer = 0;
        ctx->demuxer->stream_pts = MP_NOPTS_VALUE;
    }

    if (ctx->sh_audio) {
        /// free audio packets and reset
        ds_free_packs(ctx->d_audio);
        audio_delay -= ctx->sh_audio->stream_delay;
        ctx->delay = -audio_delay;
        ao_reset(ctx->ao);
        resync_audio_stream(ctx->sh_audio);
    }

    audio_delay = 0.0f;
    ctx->sub_counts[SUB_SOURCE_DEMUX] = mp_dvdnav_number_of_subs(ctx->stream);
    if (opts->sub_lang && opts->sub_id == dvdsub_lang_id) {
        dvdsub_lang_id = mp_dvdnav_sid_from_lang(ctx->stream, opts->sub_lang);
        if (dvdsub_lang_id != opts->sub_id) {
            opts->sub_id = dvdsub_lang_id;
            select_subtitle(ctx);
        }
    }

    /// clear all EOF related flags
    ctx->d_video->eof = ctx->d_audio->eof = ctx->stream->eof = 0;
}

/// Restore last decoded DVDNAV (still frame)
static mp_image_t *mp_dvdnav_restore_smpi(struct MPContext *mpctx,
                                          int *in_size,
                                          unsigned char **start,
                                          mp_image_t *decoded_frame)
{
    if (mpctx->stream->type != STREAMTYPE_DVDNAV)
        return decoded_frame;

    /// a change occurred in dvdnav stream
    if (mp_dvdnav_cell_has_changed(mpctx->stream, 0)) {
        mp_dvdnav_read_wait(mpctx->stream, 1, 1);
        mp_dvdnav_context_free(mpctx);
        mp_dvdnav_reset_stream(mpctx);
        mp_dvdnav_read_wait(mpctx->stream, 0, 1);
        mp_dvdnav_cell_has_changed(mpctx->stream, 1);
    }

    if (*in_size < 0) {
        float len;

        /// Display still frame, if any
        if (mpctx->nav_smpi && !mpctx->nav_buffer)
            decoded_frame = mpctx->nav_smpi;

        /// increment video frame : continue playing after still frame
        len = get_time_length(mpctx);
        if (mpctx->sh_video->pts >= len &&
            mpctx->sh_video->pts > 0.0 && len > 0.0) {
            mp_dvdnav_skip_still(mpctx->stream);
            mp_dvdnav_skip_wait(mpctx->stream);
        }
        mpctx->sh_video->pts += 1 / mpctx->sh_video->fps;

        if (mpctx->nav_buffer) {
            *start = mpctx->nav_start;
            *in_size = mpctx->nav_in_size;
            if (mpctx->nav_start)
                memcpy(*start, mpctx->nav_buffer, mpctx->nav_in_size);
        }
    }

    return decoded_frame;
}

/// Save last decoded DVDNAV (still frame)
static void mp_dvdnav_save_smpi(struct MPContext *mpctx, int in_size,
                                unsigned char *start,
                                mp_image_t *decoded_frame)
{
    if (mpctx->stream->type != STREAMTYPE_DVDNAV)
        return;

    free(mpctx->nav_buffer);
    mpctx->nav_buffer  = NULL;
    mpctx->nav_start   = NULL;
    mpctx->nav_in_size = -1;

    if (in_size > 0)
        mpctx->nav_buffer = malloc(in_size);
    if (mpctx->nav_buffer) {
        mpctx->nav_start = start;
        mpctx->nav_in_size = in_size;
        memcpy(mpctx->nav_buffer, start, in_size);
    }

    if (decoded_frame && mpctx->nav_smpi != decoded_frame)
        mpctx->nav_smpi = mp_dvdnav_copy_mpi(mpctx->nav_smpi, decoded_frame);
}
#endif /* CONFIG_DVDNAV */

/* Modify video timing to match the audio timeline. There are two main
 * reasons this is needed. First, video and audio can start from different
 * positions at beginning of file or after a seek (MPlayer starts both
 * immediately even if they have different pts). Second, the file can have
 * audio timestamps that are inconsistent with the duration of the audio
 * packets, for example two consecutive timestamp values differing by
 * one second but only a packet with enough samples for half a second
 * of playback between them.
 */
static void adjust_sync(struct MPContext *mpctx, double frame_time)
{
    current_module = "av_sync";

    if (!mpctx->sh_audio || mpctx->syncing_audio)
        return;

    double a_pts = written_audio_pts(mpctx) - mpctx->delay;
    double v_pts = mpctx->sh_video->pts;
    double av_delay = a_pts - v_pts;
    // Try to sync vo_flip() so it will *finish* at given time
    av_delay += mpctx->last_vo_flip_duration;
    av_delay -= audio_delay;   // This much pts difference is desired

    double change = av_delay * 0.1;
    double max_change = default_max_pts_correction >= 0 ?
                        default_max_pts_correction : frame_time * 0.1;
    if (change < -max_change)
        change = -max_change;
    else if (change > max_change)
        change = max_change;
    mpctx->delay += change;
    mpctx->total_avsync_change += change;
}

static int write_to_ao(struct MPContext *mpctx, void *data, int len, int flags,
                       double pts)
{
    if (mpctx->paused)
        return 0;
    struct ao *ao = mpctx->ao;
    double bps = ao->bps / mpctx->opts.playback_speed;
    ao->pts = pts;
    // hack used by some mpeg-writing AOs
    ao->brokenpts = ((mpctx->sh_video ? mpctx->sh_video->timer : 0) +
                     mpctx->delay) * 90000.0;
    int played = ao_play(mpctx->ao, data, len, flags);
    if (played > 0) {
        mpctx->delay += played / bps;
        // Keep correct pts for remaining data - could be used to flush
        // remaining buffer when closing ao.
        ao->pts += played / bps;
    }
    return played;
}

#define ASYNC_PLAY_DONE -3
static int audio_start_sync(struct MPContext *mpctx, int playsize)
{
    struct ao *ao = mpctx->ao;
    struct MPOpts *opts = &mpctx->opts;
    sh_audio_t * const sh_audio = mpctx->sh_audio;
    int res;

    // Timing info may not be set without
    res = decode_audio(sh_audio, &ao->buffer, 1);
    if (res < 0)
        return res;

    int bytes;
    bool did_retry = false;
    double written_pts;
    double bps = ao->bps / opts->playback_speed;
    bool hrseek = mpctx->hrseek_active;   // audio only hrseek
    mpctx->hrseek_active = false;
    while (1) {
        written_pts = written_audio_pts(mpctx);
        double ptsdiff;
        if (hrseek)
            ptsdiff = written_pts - mpctx->hrseek_pts;
        else
            ptsdiff = written_pts - mpctx->sh_video->pts - mpctx->delay
                      - audio_delay;
        bytes = ptsdiff * bps;
        bytes -= bytes % (ao->channels * af_fmt2bits(ao->format) / 8);

        // ogg demuxers give packets without timing
        if (written_pts <= 1 && sh_audio->pts == MP_NOPTS_VALUE) {
            if (!did_retry) {
                // Try to read more data to see packets that have pts
                int res = decode_audio(sh_audio, &ao->buffer, ao->bps);
                if (res < 0)
                    return res;
                did_retry = true;
                continue;
            }
            bytes = 0;
        }

        if (fabs(ptsdiff) > 300)   // pts reset or just broken?
            bytes = 0;

        if (bytes > 0)
            break;

        mpctx->syncing_audio = false;
        int a = FFMIN(-bytes, FFMAX(playsize, 20000));
        int res = decode_audio(sh_audio, &ao->buffer, a);
        bytes += ao->buffer.len;
        if (bytes >= 0) {
            memmove(ao->buffer.start,
                    ao->buffer.start + ao->buffer.len - bytes, bytes);
            ao->buffer.len = bytes;
            if (res < 0)
                return res;
            return decode_audio(sh_audio, &ao->buffer, playsize);
        }
        ao->buffer.len = 0;
        if (res < 0)
            return res;
    }
    if (hrseek)
        // Don't add silence in audio-only case even if position is too late
        return 0;
    int fillbyte = 0;
    if ((ao->format & AF_FORMAT_SIGN_MASK) == AF_FORMAT_US)
        fillbyte = 0x80;
    if (bytes >= playsize) {
        /* This case could fall back to the one below with
         * bytes = playsize, but then silence would keep accumulating
         * in a_out_buffer if the AO accepts less data than it asks for
         * in playsize. */
        char *p = malloc(playsize);
        memset(p, fillbyte, playsize);
        write_to_ao(mpctx, p, playsize, 0, written_pts - bytes / bps);
        free(p);
        return ASYNC_PLAY_DONE;
    }
    mpctx->syncing_audio = false;
    decode_audio_prepend_bytes(&ao->buffer, bytes, fillbyte);
    return decode_audio(sh_audio, &ao->buffer, playsize);
}

static int fill_audio_out_buffers(struct MPContext *mpctx, double endpts)
{
    struct MPOpts *opts = &mpctx->opts;
    struct ao *ao = mpctx->ao;
    unsigned int t;
    double tt;
    int playsize;
    int playflags = 0;
    bool audio_eof = false;
    bool partial_fill = false;
    sh_audio_t * const sh_audio = mpctx->sh_audio;
    bool modifiable_audio_format = !(ao->format & AF_FORMAT_SPECIAL_MASK);
    int unitsize = ao->channels * af_fmt2bits(ao->format) / 8;

    current_module = "play_audio";

    if (ao->untimed && mpctx->sh_video && mpctx->delay > 0)
        return 0;

    // hack used by some mpeg-writing AOs
    ao->brokenpts = ((mpctx->sh_video ? mpctx->sh_video->timer : 0) +
                     mpctx->delay) * 90000.0;

    if (mpctx->paused)
        playsize = 1;   // just initialize things (audio pts at least)
    else
        playsize = ao_get_space(ao);

    // Fill buffer if needed:
    current_module = "decode_audio";
    t = GetTimer();

    // Coming here with hrseek_active still set means audio-only
    if (!mpctx->sh_video)
        mpctx->syncing_audio = false;
    if (!opts->initial_audio_sync || !modifiable_audio_format) {
        mpctx->syncing_audio = false;
        mpctx->hrseek_active = false;
    }

    int res;
    if (mpctx->syncing_audio || mpctx->hrseek_active)
        res = audio_start_sync(mpctx, playsize);
    else
        res = decode_audio(sh_audio, &ao->buffer, playsize);
    if (res < 0) {  // EOF, error or format change
        if (res == -2) {
            /* The format change isn't handled too gracefully. A more precise
             * implementation would require draining buffered old-format audio
             * while displaying video, then doing the output format switch.
             */
            uninit_player(mpctx, INITIALIZED_AO);
            reinit_audio_chain(mpctx);
            return -1;
        } else if (res == ASYNC_PLAY_DONE)
            return 0;
        else if (mpctx->d_audio->eof)
            audio_eof = true;
    }
    t = GetTimer() - t;
    tt = t * 0.000001f;
    audio_time_usage += tt;
    if (endpts != MP_NOPTS_VALUE && modifiable_audio_format) {
        double bytes = (endpts - written_audio_pts(mpctx) + audio_delay)
                       * ao->bps / opts->playback_speed;
        if (playsize > bytes) {
            playsize = FFMAX(bytes, 0);
            playflags |= AOPLAY_FINAL_CHUNK;
            audio_eof = true;
            partial_fill = true;
        }
    }

    assert(ao->buffer.len % unitsize == 0);
    if (playsize > ao->buffer.len) {
        partial_fill = true;
        playsize = ao->buffer.len;
        if (audio_eof)
            playflags |= AOPLAY_FINAL_CHUNK;
    }
    playsize -= playsize % unitsize;
    if (!playsize)
        return partial_fill && audio_eof ? -2 : -partial_fill;

    // play audio:
    current_module = "play_audio";

    int played = write_to_ao(mpctx, ao->buffer.start, playsize, playflags,
                             written_audio_pts(mpctx));
    assert(played % unitsize == 0);
    ao->buffer_playable_size = playsize - played;

    if (played > 0) {
        ao->buffer.len -= played;
        memmove(ao->buffer.start, ao->buffer.start + played, ao->buffer.len);
    } else if (!mpctx->paused && audio_eof && ao_get_delay(ao) < .04) {
        // Sanity check to avoid hanging in case current ao doesn't output
        // partial chunks and doesn't check for AOPLAY_FINAL_CHUNK
        return -2;
    }

    return -partial_fill;
}

int reinit_video_chain(struct MPContext *mpctx)
{
    struct MPOpts *opts = &mpctx->opts;
    sh_video_t * const sh_video = mpctx->sh_video;
<<<<<<< HEAD
    if (!sh_video){
        uninit_player(mpctx, INITIALIZED_VO);
        return 0;
    }

=======
    if (!sh_video) {
        uninit_player(mpctx, INITIALIZED_VO);
        return 0;
    }
>>>>>>> f64a4e99
    double ar = -1.0;
    //================== Init VIDEO (codec & libvo) ==========================
    if (!opts->fixed_vo || !(mpctx->initialized_flags & INITIALIZED_VO)) {
        current_module = "preinit_libvo";

        //shouldn't we set dvideo->id=-2 when we fail?
        //if((mpctx->video_out->preinit(vo_subdevice))!=0){
        if (!(mpctx->video_out = init_best_video_out(opts, mpctx->x11_state,
                                                     mpctx->key_fifo,
                                                     mpctx->input))) {
            mp_tmsg(MSGT_CPLAYER, MSGL_FATAL, "Error opening/initializing "
                    "the selected video_out (-vo) device.\n");
            goto err_out;
        }
        mpctx->initialized_flags |= INITIALIZED_VO;
    }

    if (stream_control(mpctx->demuxer->stream, STREAM_CTRL_GET_ASPECT_RATIO,
                &ar) != STREAM_UNSUPPORTED)
        mpctx->sh_video->stream_aspect = ar;
    current_module = "init_video_filters";
    {
        char *vf_arg[] = {
            "_oldargs_", (char *)mpctx->video_out, NULL
        };
        sh_video->vfilter = vf_open_filter(opts, NULL, "vo", vf_arg);
    }

#ifdef CONFIG_ASS
    if (opts->ass_enabled) {
        int i;
        int insert = 1;
        if (opts->vf_settings)
            for (i = 0; opts->vf_settings[i].name; ++i)
                if (strcmp(opts->vf_settings[i].name, "ass") == 0) {
                    insert = 0;
                    break;
                }
        if (insert) {
            extern vf_info_t vf_info_ass;
            const vf_info_t *libass_vfs[] = {
                &vf_info_ass, NULL
            };
            char *vf_arg[] = {
                "auto", "1", NULL
            };
            int retcode = 0;
            struct vf_instance *vf_ass = vf_open_plugin_noerr(opts, libass_vfs,
                                                              sh_video->vfilter,
                                                              "ass", vf_arg,
                                                              &retcode);
            if (vf_ass)
                sh_video->vfilter = vf_ass;
            else if (retcode == -1) // vf_ass open() returns -1 VO has EOSD
                mp_msg(MSGT_CPLAYER, MSGL_V, "[ass] vf_ass not needed\n");
            else
                mp_msg(MSGT_CPLAYER, MSGL_ERR,
                       "ASS: cannot add video filter\n");
        }
    }
#endif

    sh_video->vfilter = append_filters(sh_video->vfilter, opts->vf_settings);

#ifdef CONFIG_ASS
    if (opts->ass_enabled)
        sh_video->vfilter->control(sh_video->vfilter, VFCTRL_INIT_EOSD,
                                   mpctx->ass_library);
#endif

    current_module = "init_video_codec";

    mp_msg(MSGT_CPLAYER, MSGL_INFO, "==========================================================================\n");
    init_best_video_codec(sh_video, video_codec_list, video_fm_list);
    mp_msg(MSGT_CPLAYER, MSGL_INFO, "==========================================================================\n");

    if (!sh_video->initialized) {
        if (!opts->fixed_vo)
            uninit_player(mpctx, INITIALIZED_VO);
        goto err_out;
    }

    mpctx->initialized_flags |= INITIALIZED_VCODEC;

    if (sh_video->codec)
        mp_msg(MSGT_IDENTIFY, MSGL_INFO,
               "ID_VIDEO_CODEC=%s\n", sh_video->codec->name);

    sh_video->last_pts = MP_NOPTS_VALUE;
    sh_video->num_buffered_pts = 0;
    sh_video->next_frame_time = 0;
    mpctx->restart_playback = true;
    mpctx->delay = 0;

    if (opts->auto_quality > 0) {
        // Auto quality option enabled
        output_quality = get_video_quality_max(sh_video);
        if (opts->auto_quality > output_quality)
            opts->auto_quality = output_quality;
        else
            output_quality = opts->auto_quality;
        mp_msg(MSGT_CPLAYER, MSGL_V,
               "AutoQ: setting quality to %d.\n", output_quality);
        set_video_quality(sh_video, output_quality);
    }

    // ========== Init display (sh_video->disp_w*sh_video->disp_h/out_fmt) ============

    current_module = "init_vo";

    return 1;

err_out:
    mpctx->sh_video = mpctx->d_video->sh = NULL;
    return 0;
}

static double update_video_nocorrect_pts(struct MPContext *mpctx)
{
    struct sh_video *sh_video = mpctx->sh_video;
    double frame_time = 0;
    struct vo *video_out = mpctx->video_out;
    while (1) {
        current_module = "filter_video";
        // In nocorrect-pts mode there is no way to properly time these frames
        if (vo_get_buffered_frame(video_out, 0) >= 0)
            break;
        if (vf_output_queued_frame(sh_video->vfilter))
            break;
        unsigned char *packet = NULL;
        frame_time = sh_video->next_frame_time;
        if (mpctx->restart_playback)
            frame_time = 0;
        int in_size = 0;
        while (!in_size)
            in_size = video_read_frame(sh_video, &sh_video->next_frame_time,
                                       &packet, force_fps);
        if (in_size < 0) {
#ifdef CONFIG_DVDNAV
            if (mpctx->stream->type == STREAMTYPE_DVDNAV) {
                if (mp_dvdnav_is_eof(mpctx->stream))
                    return -1;
                if (mpctx->d_video)
                    mpctx->d_video->eof = 0;
                if (mpctx->d_audio)
                    mpctx->d_audio->eof = 0;
                mpctx->stream->eof = 0;
            } else
#endif
            return -1;
        }
        if (in_size > max_framesize)
            max_framesize = in_size;
        sh_video->timer += frame_time;
        if (mpctx->sh_audio)
            mpctx->delay -= frame_time;
        // video_read_frame can change fps (e.g. for ASF video)
        vo_fps = sh_video->fps;
        int framedrop_type = check_framedrop(mpctx, frame_time);
        current_module = "decode video";

        void *decoded_frame;
#ifdef CONFIG_DVDNAV
        decoded_frame = mp_dvdnav_restore_smpi(mpctx, &in_size, &packet, NULL);
        if (in_size >= 0 && !decoded_frame)
#endif
        decoded_frame = decode_video(sh_video, NULL, packet, in_size,
                                     framedrop_type, sh_video->pts);
#ifdef CONFIG_DVDNAV
        // Save last still frame for future display
        mp_dvdnav_save_smpi(mpctx, in_size, packet, decoded_frame);
#endif
        if (decoded_frame) {
            current_module = "filter video";
            filter_video(sh_video, decoded_frame, sh_video->pts);
        }
        break;
    }
    return frame_time;
}

static void determine_frame_pts(struct MPContext *mpctx)
{
    struct sh_video *sh_video = mpctx->sh_video;
    struct MPOpts *opts = &mpctx->opts;

    if (opts->user_pts_assoc_mode)
        sh_video->pts_assoc_mode = opts->user_pts_assoc_mode;
    else if (sh_video->pts_assoc_mode == 0) {
        if (mpctx->d_video->demuxer->timestamp_type == TIMESTAMP_TYPE_PTS
            && sh_video->codec_reordered_pts != MP_NOPTS_VALUE)
            sh_video->pts_assoc_mode = 1;
        else
            sh_video->pts_assoc_mode = 2;
    } else {
        int probcount1 = sh_video->num_reordered_pts_problems;
        int probcount2 = sh_video->num_sorted_pts_problems;
        if (sh_video->pts_assoc_mode == 2) {
            int tmp = probcount1;
            probcount1 = probcount2;
            probcount2 = tmp;
        }
        if (probcount1 >= probcount2 * 1.5 + 2) {
            sh_video->pts_assoc_mode = 3 - sh_video->pts_assoc_mode;
            mp_msg(MSGT_CPLAYER, MSGL_V, "Switching to pts association mode "
                   "%d.\n", sh_video->pts_assoc_mode);
        }
    }
    sh_video->pts = sh_video->pts_assoc_mode == 1 ?
                    sh_video->codec_reordered_pts : sh_video->sorted_pts;
}

static double update_video(struct MPContext *mpctx)
{
    struct sh_video *sh_video = mpctx->sh_video;
    struct vo *video_out = mpctx->video_out;
    sh_video->vfilter->control(sh_video->vfilter, VFCTRL_SET_OSD_OBJ,
                               mpctx->osd); // hack for vf_expand
    if (!mpctx->opts.correct_pts)
        return update_video_nocorrect_pts(mpctx);

    double pts;

    while (1) {
        current_module = "filter_video";
        if (vo_get_buffered_frame(video_out, false) >= 0)
            break;
        // XXX Time used in this call is not counted in any performance
        // timer now
        if (vf_output_queued_frame(sh_video->vfilter))
            break;
        int in_size = 0;
        unsigned char *buf = NULL;
        pts = MP_NOPTS_VALUE;
        struct demux_packet *pkt;
        while (1) {
            pkt = ds_get_packet2(mpctx->d_video, false);
            if (!pkt || pkt->len)
                break;
            /* Packets with size 0 are assumed to not correspond to frames,
             * but to indicate the absence of a frame in formats like AVI
             * that must have packets at fixed timecode intervals. */
        }
        if (pkt) {
            in_size = pkt->len;
            buf = pkt->buffer;
            pts = pkt->pts;
        }
        if (pts != MP_NOPTS_VALUE)
            pts += mpctx->video_offset;
        if (in_size > max_framesize)
            max_framesize = in_size;
        current_module = "decode video";
        if (pts >= mpctx->hrseek_pts - .005)
            mpctx->hrseek_framedrop = false;
        int framedrop_type = mpctx->hrseek_framedrop ? 1 :
                             check_framedrop(mpctx, sh_video->frametime);
        void *decoded_frame = decode_video(sh_video, pkt, buf, in_size,
                                           framedrop_type, pts);
        if (decoded_frame) {
            determine_frame_pts(mpctx);
            current_module = "filter video";
            filter_video(sh_video, decoded_frame, sh_video->pts);
        } else if (!pkt) {
            if (vo_get_buffered_frame(video_out, true) < 0)
                return -1;
        }
        break;
    }

    if (!video_out->frame_loaded)
        return 0;

    pts = video_out->next_pts;
    if (pts == MP_NOPTS_VALUE) {
        mp_msg(MSGT_CPLAYER, MSGL_ERR, "Video pts after filters MISSING\n");
        // Try to use decoder pts from before filters
        pts = sh_video->pts;
        if (pts == MP_NOPTS_VALUE)
            pts = sh_video->last_pts;
    }
    if (mpctx->hrseek_active && pts < mpctx->hrseek_pts - .005) {
        vo_skip_frame(video_out);
        return 0;
    }
    mpctx->hrseek_active = false;
    sh_video->pts = pts;
    if (sh_video->last_pts == MP_NOPTS_VALUE)
        sh_video->last_pts = sh_video->pts;
    else if (sh_video->last_pts > sh_video->pts) {
        mp_msg(MSGT_CPLAYER, MSGL_INFO, "Decreasing video pts: %f < %f\n",
               sh_video->pts, sh_video->last_pts);
        /* If the difference in pts is small treat it as jitter around the
         * right value (possibly caused by incorrect timestamp ordering) and
         * just show this frame immediately after the last one.
         * Treat bigger differences as timestamp resets and start counting
         * timing of later frames from the position of this one. */
        if (sh_video->last_pts - sh_video->pts > 0.5)
            sh_video->last_pts = sh_video->pts;
        else
            sh_video->pts = sh_video->last_pts;
    }
    double frame_time = sh_video->pts - sh_video->last_pts;
    sh_video->last_pts = sh_video->pts;
    sh_video->timer += frame_time;
    if (mpctx->sh_audio)
        mpctx->delay -= frame_time;
    return frame_time;
}

static int get_cache_fill(struct MPContext *mpctx)
{
#ifdef CONFIG_STREAM_CACHE
    if (stream_cache_size > 0)
        return cache_fill_status(mpctx->stream);
#endif
    return -1;
}

static void update_pause_message(struct MPContext *mpctx)
{
    struct MPOpts *opts = &mpctx->opts;

    if (opts->quiet)
        return;

    int cache_fill = get_cache_fill(mpctx);
    bool cache_changed = cache_fill != mpctx->paused_cache_fill;

    if (!mpctx->status_printed && !cache_changed)
        return;

    char *msg = mp_gtext("  =====  PAUSE  =====");
    char *tmpmem = NULL;
    if (cache_fill >= 0)
        msg = tmpmem = talloc_asprintf(NULL, "%s %d%%", msg, cache_fill);

    if (opts->term_osd && !mpctx->sh_video) {
        set_osd_msg(OSD_MSG_PAUSE, 1, 0, "%s", msg);
        update_osd_msg(mpctx);
    } else {
        if (mpctx->status_printed)
            mp_msg(MSGT_CPLAYER, MSGL_STATUS, "\n");
        mp_msg(MSGT_CPLAYER, MSGL_STATUS, "%s\r", msg);
    }

    mpctx->paused_cache_fill = cache_fill;
    mpctx->status_printed = false;

    talloc_free(tmpmem);
}

void pause_player(struct MPContext *mpctx)
{
    if (mpctx->paused)
        return;
    mpctx->paused = 1;
    mpctx->step_frames = 0;
    mpctx->time_frame -= get_relative_time(mpctx);
    mpctx->osd_function = OSD_PAUSE;

    if (mpctx->video_out && mpctx->sh_video && mpctx->video_out->config_ok)
        vo_control(mpctx->video_out, VOCTRL_PAUSE, NULL);

    if (mpctx->ao && mpctx->sh_audio)
        ao_pause(mpctx->ao);    // pause audio, keep data if possible

    mpctx->paused_cache_fill = get_cache_fill(mpctx);
    mpctx->status_printed = true;
    update_pause_message(mpctx);

    if (!mpctx->opts.quiet)
        mp_msg(MSGT_IDENTIFY, MSGL_INFO, "ID_PAUSED\n");
}

void unpause_player(struct MPContext *mpctx)
{
    if (!mpctx->paused)
        return;
    mpctx->paused = 0;
    if (!mpctx->step_frames)
        mpctx->osd_function = OSD_PLAY;

    if (mpctx->ao && mpctx->sh_audio)
        ao_resume(mpctx->ao);
    if (mpctx->video_out && mpctx->sh_video && mpctx->video_out->config_ok
        && !mpctx->step_frames)
        vo_control(mpctx->video_out, VOCTRL_RESUME, NULL);      // resume video
    (void)get_relative_time(mpctx);     // ignore time that passed during pause
}

static int redraw_osd(struct MPContext *mpctx)
{
    struct sh_video *sh_video = mpctx->sh_video;
    struct vf_instance *vf = sh_video->vfilter;
    if (sh_video->output_flags & VFCAP_OSD_FILTER)
        return -1;
    if (vo_redraw_frame(mpctx->video_out) < 0)
        return -1;
    mpctx->osd->pts = mpctx->video_pts - mpctx->osd->sub_offset;
    if (!(sh_video->output_flags & VFCAP_EOSD_FILTER))
        vf->control(vf, VFCTRL_DRAW_EOSD, mpctx->osd);
    vf->control(vf, VFCTRL_DRAW_OSD, mpctx->osd);
    vo_flip_page(mpctx->video_out, 0, -1);
    return 0;
}

void add_step_frame(struct MPContext *mpctx)
{
    mpctx->step_frames++;
    if (mpctx->video_out && mpctx->sh_video && mpctx->video_out->config_ok)
        vo_control(mpctx->video_out, VOCTRL_PAUSE, NULL);
    unpause_player(mpctx);
}

static void seek_reset(struct MPContext *mpctx, bool reset_ao, bool reset_ac)
{
    if (mpctx->sh_video) {
        current_module = "seek_video_reset";
        resync_video_stream(mpctx->sh_video);
        mpctx->sh_video->timer = 0;
        vo_seek_reset(mpctx->video_out);
        mpctx->sh_video->timer = 0;
        mpctx->sh_video->num_buffered_pts = 0;
        mpctx->sh_video->last_pts = MP_NOPTS_VALUE;
        mpctx->delay = 0;
        mpctx->time_frame = 0;
        // Not all demuxers set d_video->pts during seek, so this value
        // (which is used by at least vobsub code below) may be completely
        // wrong (probably 0).
        mpctx->sh_video->pts = mpctx->d_video->pts + mpctx->video_offset;
        mpctx->video_pts = mpctx->sh_video->pts;
        update_subtitles(mpctx, mpctx->sh_video->pts, true);
        update_teletext(mpctx->sh_video, mpctx->demuxer, 1);
    }

    if (mpctx->sh_audio && reset_ac) {
        current_module = "seek_audio_reset";
        resync_audio_stream(mpctx->sh_audio);
        if (reset_ao)
            ao_reset(mpctx->ao);
        mpctx->ao->buffer.len = mpctx->ao->buffer_playable_size;
        mpctx->sh_audio->a_buffer_len = 0;
        if (!mpctx->sh_video)
            update_subtitles(mpctx, mpctx->sh_audio->pts, true);
    }

    if (vo_vobsub && mpctx->sh_video) {
        current_module = "seek_vobsub_reset";
        vobsub_seek(vo_vobsub, mpctx->sh_video->pts);
    }

    mpctx->restart_playback = true;
    mpctx->hrseek_active = false;
    mpctx->hrseek_framedrop = false;
    mpctx->total_avsync_change = 0;
    audio_time_usage = 0;
    video_time_usage = 0;
    vout_time_usage = 0;
    drop_frame_cnt = 0;

    current_module = NULL;
}

static bool timeline_set_part(struct MPContext *mpctx, int i)
{
    struct timeline_part *p = mpctx->timeline + mpctx->timeline_part;
    struct timeline_part *n = mpctx->timeline + i;
    mpctx->timeline_part = i;
    mpctx->video_offset = n->start - n->source_start;
    if (n->source == p->source)
        return false;
    enum stop_play_reason orig_stop_play = mpctx->stop_play;
    if (!mpctx->sh_video && mpctx->stop_play == KEEP_PLAYING)
        mpctx->stop_play = AT_END_OF_FILE;  // let audio uninit drain data
    uninit_player(mpctx, INITIALIZED_VCODEC | (mpctx->opts.fixed_vo ? 0 : INITIALIZED_VO) | (mpctx->opts.gapless_audio ? 0 : INITIALIZED_AO) | INITIALIZED_ACODEC | INITIALIZED_SUB);
    mpctx->stop_play = orig_stop_play;
    mpctx->demuxer = n->source->demuxer;
    mpctx->d_video = mpctx->demuxer->video;
    mpctx->d_audio = mpctx->demuxer->audio;
    mpctx->d_sub = mpctx->demuxer->sub;
    mpctx->sh_video = mpctx->d_video->sh;
    mpctx->sh_audio = mpctx->d_audio->sh;
    return true;
}

// Given pts, switch playback to the corresponding part.
// Return offset within that part.
static double timeline_set_from_time(struct MPContext *mpctx, double pts,
                                     bool *need_reset)
{
    if (pts < 0)
        pts = 0;
    for (int i = 0; i < mpctx->num_timeline_parts; i++) {
        struct timeline_part *p = mpctx->timeline + i;
        if (pts < (p + 1)->start) {
            *need_reset = timeline_set_part(mpctx, i);
            return pts - p->start + p->source_start;
        }
    }
    return -1;
}


// return -1 if seek failed (non-seekable stream?), 0 otherwise
static int seek(MPContext *mpctx, struct seek_params seek,
                bool timeline_fallthrough)
{
    struct MPOpts *opts = &mpctx->opts;

    current_module = "seek";
    if (mpctx->stop_play == AT_END_OF_FILE)
        mpctx->stop_play = KEEP_PLAYING;
    bool hr_seek = mpctx->demuxer->accurate_seek && opts->correct_pts;
    hr_seek &= seek.exact >= 0 && seek.type != MPSEEK_FACTOR;
    hr_seek &= opts->hr_seek == 0 && seek.type == MPSEEK_ABSOLUTE
               || opts->hr_seek > 0 || seek.exact > 0;
    if (seek.type == MPSEEK_FACTOR
        || seek.type == MPSEEK_ABSOLUTE
        && seek.amount < mpctx->last_chapter_pts
        || seek.amount < 0)
        mpctx->last_chapter_seek = -2;
    if (mpctx->timeline && seek.type == MPSEEK_FACTOR) {
        seek.amount *= mpctx->timeline[mpctx->num_timeline_parts].start;
        seek.type = MPSEEK_ABSOLUTE;
    }
    if ((mpctx->demuxer->accurate_seek || mpctx->timeline)
        && seek.type == MPSEEK_RELATIVE) {
        seek.type = MPSEEK_ABSOLUTE;
        seek.direction = seek.amount > 0 ? 1 : -1;
        seek.amount += get_current_time(mpctx);
    }

    /* At least the liba52 decoder wants to read from the input stream
     * during initialization, so reinit must be done after the demux_seek()
     * call that clears possible stream EOF. */
    bool need_reset = false;
    double demuxer_amount = seek.amount;
    if (mpctx->timeline) {
        demuxer_amount = timeline_set_from_time(mpctx, seek.amount,
                                                &need_reset);
        if (demuxer_amount == -1) {
            mpctx->stop_play = AT_END_OF_FILE;
            // Clear audio from current position
            if (mpctx->sh_audio && !timeline_fallthrough) {
                ao_reset(mpctx->ao);
                mpctx->sh_audio->a_buffer_len = 0;
            }
            return -1;
        }
    }
    if (need_reset) {
        reinit_video_chain(mpctx);
        mp_property_do("sub", M_PROPERTY_SET, &(int){mpctx->global_sub_pos},
                       mpctx);
    }

    int demuxer_style = 0;
    switch (seek.type) {
    case MPSEEK_FACTOR:
        demuxer_style |= SEEK_FACTOR; // fallthrough
    case MPSEEK_ABSOLUTE:
        demuxer_style |= SEEK_ABSOLUTE;
    }
    if (hr_seek || seek.direction < 0)
        demuxer_style |= SEEK_BACKWARD;
    else if (seek.direction > 0)
        demuxer_style |= SEEK_FORWARD;

    if (hr_seek)
        demuxer_amount -= opts->hr_seek_demuxer_offset;
    int seekresult = demux_seek(mpctx->demuxer, demuxer_amount, audio_delay,
                                demuxer_style);
    if (seekresult == 0) {
        if (need_reset) {
            reinit_audio_chain(mpctx);
            seek_reset(mpctx, !timeline_fallthrough, false);
        }
        return -1;
    }

    if (need_reset)
        reinit_audio_chain(mpctx);
    /* If we just reinitialized audio it doesn't need to be reset,
     * and resetting could lose audio some decoders produce during init. */
    seek_reset(mpctx, !timeline_fallthrough, !need_reset);

    /* Use the target time as "current position" for further relative
     * seeks etc until a new video frame has been decoded */
    if (seek.type == MPSEEK_ABSOLUTE) {
        mpctx->video_pts = seek.amount;
        mpctx->last_seek_pts = seek.amount;
    } else
        mpctx->last_seek_pts = MP_NOPTS_VALUE;

    if (hr_seek) {
        mpctx->hrseek_active = true;
        mpctx->hrseek_framedrop = true;
        mpctx->hrseek_pts = seek.amount;
    }

    mpctx->start_timestamp = GetTimerMS();

    return 0;
}

void queue_seek(struct MPContext *mpctx, enum seek_type type, double amount,
                int exact)
{
    struct seek_params *seek = &mpctx->seek;
    switch (type) {
    case MPSEEK_RELATIVE:
        if (seek->type == MPSEEK_FACTOR)
            return;  // Well... not common enough to bother doing better
        seek->amount += amount;
        seek->exact = FFMAX(seek->exact, exact);
        if (seek->type == MPSEEK_NONE)
            seek->exact = exact;
        if (seek->type == MPSEEK_ABSOLUTE)
            return;
        if (seek->amount == 0) {
            *seek = (struct seek_params){ 0 };
            return;
        }
        seek->type = MPSEEK_RELATIVE;
        return;
    case MPSEEK_ABSOLUTE:
    case MPSEEK_FACTOR:
        *seek = (struct seek_params) {
            .type = type,
            .amount = amount,
            .exact = exact,
        };
        return;
    case MPSEEK_NONE:
        *seek = (struct seek_params){ 0 };
        return;
    }
    abort();
}


double get_time_length(struct MPContext *mpctx)
{
    if (mpctx->timeline)
        return mpctx->timeline[mpctx->num_timeline_parts].start;

    struct demuxer *demuxer = mpctx->demuxer;
    double get_time_ans;
    // <= 0 means DEMUXER_CTRL_NOTIMPL or DEMUXER_CTRL_DONTKNOW
    if (demux_control(demuxer, DEMUXER_CTRL_GET_TIME_LENGTH,
                      (void *) &get_time_ans) > 0)
        return get_time_ans;

    struct sh_video *sh_video = mpctx->d_video->sh;
    struct sh_audio *sh_audio = mpctx->d_audio->sh;
    if (sh_video && sh_video->i_bps && sh_audio && sh_audio->i_bps)
        return (double) (demuxer->movi_end - demuxer->movi_start) /
               (sh_video->i_bps + sh_audio->i_bps);
    if (sh_video && sh_video->i_bps)
        return (double) (demuxer->movi_end - demuxer->movi_start) /
               sh_video->i_bps;
    if (sh_audio && sh_audio->i_bps)
        return (double) (demuxer->movi_end - demuxer->movi_start) /
               sh_audio->i_bps;
    return 0;
}

/* If there are timestamps from stream level then use those (for example
 * DVDs can have consistent times there while the MPEG-level timestamps
 * reset). */
double get_current_time(struct MPContext *mpctx)
{
    struct demuxer *demuxer = mpctx->demuxer;
    if (demuxer->stream_pts != MP_NOPTS_VALUE)
        return demuxer->stream_pts;
    if (mpctx->sh_video) {
        double pts = mpctx->video_pts;
        if (pts != MP_NOPTS_VALUE)
            return pts;
    }
    double apts = playing_audio_pts(mpctx);
    if (apts != MP_NOPTS_VALUE)
        return apts;
    return mpctx->last_seek_pts;
}

int get_percent_pos(struct MPContext *mpctx)
{
    struct demuxer *demuxer = mpctx->demuxer;
    int ans = 0;
    if (mpctx->timeline)
        ans = get_current_time(mpctx) * 100 /
              mpctx->timeline[mpctx->num_timeline_parts].start;
    else if (demux_control(demuxer, DEMUXER_CTRL_GET_PERCENT_POS, &ans) > 0)
        ;
    else {
        int len = (demuxer->movi_end - demuxer->movi_start) / 100;
        off_t pos = demuxer->filepos > 0 ?
                    demuxer->filepos : stream_tell(demuxer->stream);
        if (len > 0)
            ans = (pos - demuxer->movi_start) / len;
        else
            ans = 0;
    }
    if (ans < 0)
        ans = 0;
    if (ans > 100)
        ans = 100;
    return ans;
}

// -2 is no chapters, -1 is before first chapter
int get_current_chapter(struct MPContext *mpctx)
{
    double current_pts = get_current_time(mpctx);
    if (!mpctx->chapters)
        return FFMAX(mpctx->last_chapter_seek,
                     demuxer_get_current_chapter(mpctx->demuxer, current_pts));

    int i;
    for (i = 1; i < mpctx->num_chapters; i++)
        if (current_pts < mpctx->chapters[i].start)
            break;
    return FFMAX(mpctx->last_chapter_seek, i - 1);
}

char *chapter_display_name(struct MPContext *mpctx, int chapter)
{
    char *name = chapter_name(mpctx, chapter);
    if (name) {
        name = talloc_asprintf(name, "(%d) %s", chapter + 1, name);
    } else {
        int chapter_count = get_chapter_count(mpctx);
        if (chapter_count <= 0)
            name = talloc_asprintf(NULL, "(%d)", chapter + 1);
        else
            name = talloc_asprintf(NULL, "(%d) of %d", chapter + 1,
                                   chapter_count);
    }
    return name;
}

// returns NULL if chapter name unavailable
char *chapter_name(struct MPContext *mpctx, int chapter)
{
    if (!mpctx->chapters)
        return demuxer_chapter_name(mpctx->demuxer, chapter);
    return talloc_strdup(NULL, mpctx->chapters[chapter].name);
}

// returns the start of the chapter in seconds
double chapter_start_time(struct MPContext *mpctx, int chapter)
{
    if (!mpctx->chapters)
        return demuxer_chapter_time(mpctx->demuxer, chapter, NULL);
    return mpctx->chapters[chapter].start;
}

int get_chapter_count(struct MPContext *mpctx)
{
    if (!mpctx->chapters)
        return demuxer_chapter_count(mpctx->demuxer);
    return mpctx->num_chapters;
}

int seek_chapter(struct MPContext *mpctx, int chapter, double *seek_pts)
{
    mpctx->last_chapter_seek = -2;
    if (!mpctx->chapters) {
        int res = demuxer_seek_chapter(mpctx->demuxer, chapter, seek_pts);
        if (res >= 0) {
            if (*seek_pts == -1)
                seek_reset(mpctx, true, true);
            else {
                mpctx->last_chapter_seek = res;
                mpctx->last_chapter_pts = *seek_pts;
            }
        }
        return res;
    }

    if (chapter >= mpctx->num_chapters)
        return -1;
    if (chapter < 0)
        chapter = 0;
    *seek_pts = mpctx->chapters[chapter].start;
    mpctx->last_chapter_seek = chapter;
    mpctx->last_chapter_pts = *seek_pts;
    return chapter;
}


static void run_playloop(struct MPContext *mpctx)
{
    struct MPOpts *opts = &mpctx->opts;
    bool full_audio_buffers = false;
    bool audio_left = false, video_left = false;
    double endpts = end_at.type == END_AT_TIME ? end_at.pos : MP_NOPTS_VALUE;
    bool end_is_chapter = false;
    double sleeptime = WAKEUP_PERIOD;
    bool was_restart = mpctx->restart_playback;

    if (mpctx->timeline) {
        double end = mpctx->timeline[mpctx->timeline_part + 1].start;
        if (endpts == MP_NOPTS_VALUE || end < endpts) {
            endpts = end;
            end_is_chapter = true;
        }
    }

    if (opts->chapterrange[1] > 0) {
        int cur_chapter = get_current_chapter(mpctx);
        if (cur_chapter != -1 && cur_chapter + 1 > opts->chapterrange[1])
            mpctx->stop_play = PT_NEXT_ENTRY;
    }

    if (!mpctx->sh_audio && mpctx->d_audio->sh) {
        mpctx->sh_audio = mpctx->d_audio->sh;
        mpctx->sh_audio->ds = mpctx->d_audio;
        reinit_audio_chain(mpctx);
    }

    if (mpctx->step_frames && !mpctx->sh_video) {
        mpctx->step_frames = 0;
        pause_player(mpctx);
    }

    if (mpctx->sh_audio && !mpctx->restart_playback) {
        int status = fill_audio_out_buffers(mpctx, endpts);
        full_audio_buffers = status >= 0 && !mpctx->ao->untimed;
        // Not at audio stream EOF yet
        audio_left = status > -2;
    }

    double buffered_audio = -1;
    while (mpctx->sh_video) {   // never loops, for "break;" only
        struct vo *vo = mpctx->video_out;
        vo_pts = mpctx->sh_video->timer * 90000.0;
        vo_fps = mpctx->sh_video->fps;

        video_left = vo->hasframe || vo->frame_loaded;
        if (!vo->frame_loaded && (!mpctx->paused || mpctx->restart_playback)) {
            double frame_time = update_video(mpctx);
            mp_dbg(MSGT_AVSYNC, MSGL_DBG2, "*** ftime=%5.3f ***\n", frame_time);
            if (mpctx->sh_video->vf_initialized < 0) {
                mp_tmsg(MSGT_CPLAYER, MSGL_FATAL,
                        "\nFATAL: Could not initialize video filters (-vf) "
                        "or video output (-vo).\n");
                mpctx->stop_play = PT_NEXT_ENTRY;
                return;
            }
            video_left = frame_time >= 0;
            if (video_left && !mpctx->restart_playback) {
                mpctx->time_frame += frame_time / opts->playback_speed;
                adjust_sync(mpctx, frame_time);
            }
        }

        if (endpts != MP_NOPTS_VALUE)
            video_left &= mpctx->sh_video->pts < endpts;

        // ================================================================

        current_module = "vo_check_events";
        vo_check_events(vo);

#ifdef CONFIG_X11
        if (stop_xscreensaver) {
            current_module = "stop_xscreensaver";
            xscreensaver_heartbeat(mpctx->x11_state);
        }
#endif
        if (heartbeat_cmd) {
            static unsigned last_heartbeat;
            unsigned now = GetTimerMS();
            if (now - last_heartbeat > 30000) {
                last_heartbeat = now;
                system(heartbeat_cmd);
            }
        }

        if (!video_left || (mpctx->paused && !mpctx->restart_playback))
            break;
        if (!vo->frame_loaded) {
            sleeptime = 0;
            break;
        }

        mpctx->time_frame -= get_relative_time(mpctx);
        if (full_audio_buffers && !mpctx->restart_playback) {
            buffered_audio = ao_get_delay(mpctx->ao);
            mp_dbg(MSGT_AVSYNC, MSGL_DBG2, "delay=%f\n", buffered_audio);

            if (opts->autosync) {
                /* Smooth reported playback position from AO by averaging
                 * it with the value expected based on previus value and
                 * time elapsed since then. May help smooth video timing
                 * with audio output that have inaccurate position reporting.
                 * This is badly implemented; the behavior of the smoothing
                 * now undesirably depends on how often this code runs
                 * (mainly depends on video frame rate). */
                float predicted = (mpctx->delay / opts->playback_speed +
                                   mpctx->time_frame);
                float difference = buffered_audio - predicted;
                buffered_audio = predicted + difference / opts->autosync;
            }

            mpctx->time_frame = (buffered_audio -
                                 mpctx->delay / opts->playback_speed);
        } else {
            /* If we're more than 200 ms behind the right playback
             * position, don't try to speed up display of following
             * frames to catch up; continue with default speed from
             * the current frame instead.
             * If benchmark is set always output frames immediately
             * without sleeping.
             */
            if (mpctx->time_frame < -0.2 || opts->benchmark)
                mpctx->time_frame = 0;
        }

        double vsleep = mpctx->time_frame - vo->flip_queue_offset;
        if (vsleep > 0.050) {
            sleeptime = FFMIN(sleeptime, vsleep - 0.040);
            break;
        }
        sleeptime = 0;

        //=================== FLIP PAGE (VIDEO BLT): ======================

        current_module = "flip_page";
        vo_new_frame_imminent(vo);
        struct sh_video *sh_video = mpctx->sh_video;
        mpctx->video_pts = sh_video->pts;
        update_subtitles(mpctx, sh_video->pts, false);
        update_teletext(sh_video, mpctx->demuxer, 0);
        update_osd_msg(mpctx);
        struct vf_instance *vf = sh_video->vfilter;
        mpctx->osd->pts = mpctx->video_pts - mpctx->osd->sub_offset;
        vf->control(vf, VFCTRL_DRAW_EOSD, mpctx->osd);
        vf->control(vf, VFCTRL_DRAW_OSD, mpctx->osd);
        vo_osd_changed(0);

        mpctx->time_frame -= get_relative_time(mpctx);
        mpctx->time_frame -= vo->flip_queue_offset;
        float aq_sleep_time = mpctx->time_frame;
        if (mpctx->time_frame > 0.001
            && !(mpctx->sh_video->output_flags & VFCAP_TIMER))
            mpctx->time_frame = timing_sleep(mpctx, mpctx->time_frame);
        mpctx->time_frame += vo->flip_queue_offset;

        unsigned int t2 = GetTimer();
        /* Playing with playback speed it's possible to get pathological
         * cases with mpctx->time_frame negative enough to cause an
         * overflow in pts_us calculation, thus the FFMAX. */
        double time_frame = FFMAX(mpctx->time_frame, -1);
        unsigned int pts_us = mpctx->last_time + time_frame * 1e6;
        int duration = -1;
        double pts2 = vo->next_pts2;
        if (pts2 != MP_NOPTS_VALUE && opts->correct_pts &&
                !mpctx->restart_playback) {
            // expected A/V sync correction is ignored
            double diff = (pts2 - mpctx->video_pts);
            diff /= opts->playback_speed;
            if (mpctx->time_frame < 0)
                diff += mpctx->time_frame;
            if (diff < 0)
                diff = 0;
            if (diff > 10)
                diff = 10;
            duration = diff * 1e6;
        }
        vo_flip_page(vo, pts_us | 1, duration);

        mpctx->last_vo_flip_duration = (GetTimer() - t2) * 0.000001;
        vout_time_usage += mpctx->last_vo_flip_duration;
        if (vo->driver->flip_page_timed) {
            // No need to adjust sync based on flip speed
            mpctx->last_vo_flip_duration = 0;
            // For print_status - VO call finishing early is OK for sync
            mpctx->time_frame -= get_relative_time(mpctx);
        }
        if (mpctx->restart_playback) {
            mpctx->syncing_audio = true;
            if (mpctx->sh_audio)
                fill_audio_out_buffers(mpctx, endpts);
            mpctx->restart_playback = false;
            mpctx->time_frame = 0;
            get_relative_time(mpctx);
        }
        print_status(mpctx, MP_NOPTS_VALUE, true);
        screenshot_flip(mpctx);

        if (opts->auto_quality > 0) {
            current_module = "autoq";
            if (output_quality < opts->auto_quality && aq_sleep_time > 0)
                ++output_quality;
            else if (output_quality > 1 && aq_sleep_time < 0)
                --output_quality;
            else if (output_quality > 0 && aq_sleep_time < -0.050f) // 50ms
                output_quality = 0;
            set_video_quality(mpctx->sh_video, output_quality);
        }

        if (play_n_frames >= 0) {
            --play_n_frames;
            if (play_n_frames <= 0)
                mpctx->stop_play = PT_NEXT_ENTRY;
        }
        if (mpctx->step_frames > 0) {
            mpctx->step_frames--;
            if (mpctx->step_frames == 0)
                pause_player(mpctx);
        }
        break;
    } // video

#ifdef CONFIG_DVDNAV
    if (mpctx->stream->type == STREAMTYPE_DVDNAV) {
        nav_highlight_t hl;
        mp_dvdnav_get_highlight(mpctx->stream, &hl);
        if (!vo_spudec || !spudec_apply_palette_crop(vo_spudec, hl.palette, hl.sx, hl.sy, hl.ex, hl.ey)) {
            osd_set_nav_box(hl.sx, hl.sy, hl.ex, hl.ey);
            vo_osd_changed(OSDTYPE_DVDNAV);
        } else {
            osd_set_nav_box(0, 0, 0, 0);
            vo_osd_changed(OSDTYPE_DVDNAV);
            vo_osd_changed(OSDTYPE_SPU);
        }

        if (mp_dvdnav_stream_has_changed(mpctx->stream)) {
            double ar = -1.0;
            if (mpctx->sh_video &&
                stream_control(mpctx->demuxer->stream,
                               STREAM_CTRL_GET_ASPECT_RATIO, &ar)
                != STREAM_UNSUPPORTED)
                mpctx->sh_video->stream_aspect = ar;
        }
    }
#endif

    if (mpctx->restart_playback && !video_left) {
        if (mpctx->sh_audio) {
            int status = fill_audio_out_buffers(mpctx, endpts);
            full_audio_buffers = status >= 0 && !mpctx->ao->untimed;
            // Not at audio stream EOF yet
            audio_left = status > -2;
        }
        mpctx->restart_playback = false;
    }
    if (mpctx->sh_audio && buffered_audio == -1)
        buffered_audio = mpctx->paused ? 0 : ao_get_delay(mpctx->ao);

    update_osd_msg(mpctx);
    if (mpctx->paused)
        update_pause_message(mpctx);
    if (!video_left && (!mpctx->paused || was_restart)) {
        double a_pos = 0;
        if (mpctx->sh_audio) {
            a_pos = (written_audio_pts(mpctx) -
                     mpctx->opts.playback_speed * buffered_audio);
        }
        print_status(mpctx, a_pos, false);

        if (!mpctx->sh_video)
            update_subtitles(mpctx, a_pos, false);
    }

    /* It's possible for the user to simultaneously switch both audio
     * and video streams to "disabled" at runtime. Handle this by waiting
     * rather than immediately stopping playback due to EOF.
     *
     * When all audio has been written to output driver, stay in the
     * main loop handling commands until it has been mostly consumed,
     * except in the gapless case, where the next file will be started
     * while audio from the current one still remains to be played.
     *
     * We want this check to trigger if we seeked to this position,
     * but not if we paused at it with audio possibly still buffered in
     * the AO. There's currently no working way to check buffered audio
     * inside AO while paused. Thus the "was_restart" check below, which
     * should trigger after seek only, when we know there's no audio
     * buffered.
     */
    if ((mpctx->sh_audio || mpctx->sh_video) && !audio_left && !video_left
        && (opts->gapless_audio || buffered_audio < 0.05)
        && (!mpctx->paused || was_restart)) {
        if (end_is_chapter) {
            seek(mpctx, (struct seek_params){
                        .type = MPSEEK_ABSOLUTE,
                        .amount = mpctx->timeline[mpctx->timeline_part+1].start
                        }, true);
        } else
            mpctx->stop_play = AT_END_OF_FILE;
    } else if (!mpctx->stop_play) {
        double audio_sleep = 9;
        if (mpctx->sh_audio && !mpctx->paused) {
            if (mpctx->ao->untimed) {
                if (!mpctx->sh_video)
                    audio_sleep = 0;
            } else if (full_audio_buffers) {
                audio_sleep = buffered_audio - 0.050;
                // Keep extra safety margin if the buffers are large
                if (audio_sleep > 0.100)
                    audio_sleep = FFMAX(audio_sleep - 0.200, 0.100);
                else
                    audio_sleep = FFMAX(audio_sleep, 0.020);
            } else
                audio_sleep = 0.020;
        }
        sleeptime = FFMIN(sleeptime, audio_sleep);
        if (sleeptime > 0) {
            if (!mpctx->sh_video)
                goto novideo;
            int hack = vo_osd_changed(0);
            vo_osd_changed(hack);
            if (hack || mpctx->video_out->want_redraw) {
                if (redraw_osd(mpctx) < 0) {
                    if (mpctx->paused && video_left)
                        add_step_frame(mpctx);
                    else
                        goto novideo;
                } else
                    vo_osd_changed(0);
            } else {
            novideo:
                mp_input_get_cmd(mpctx->input, sleeptime * 1000, true);
            }
        }
    }

    //================= Keyboard events, SEEKing ====================

    current_module = "key_events";

    mp_cmd_t *cmd;
    while ((cmd = mp_input_get_cmd(mpctx->input, 0, 1)) != NULL) {
        /* Allow running consecutive seek commands to combine them,
         * but execute the seek before running other commands.
         * If the user seeks continuously (keeps arrow key down)
         * try to finish showing a frame from one location before doing
         * another seek (which could lead to unchanging display). */
        if (mpctx->seek.type && cmd->id != MP_CMD_SEEK
            || mpctx->restart_playback && cmd->id == MP_CMD_SEEK
            && GetTimerMS() - mpctx->start_timestamp < 300)
            break;
        cmd = mp_input_get_cmd(mpctx->input, 0, 0);
        run_command(mpctx, cmd);
        mp_cmd_free(cmd);
        if (mpctx->stop_play)
            break;
    }

    // handle -sstep
    if (step_sec > 0 && !mpctx->paused && !mpctx->restart_playback) {
        mpctx->osd_function = OSD_FFW;
        queue_seek(mpctx, MPSEEK_RELATIVE, step_sec, 0);
    }

    /* Looping. */
    if (opts->loop_times >= 0 && (mpctx->stop_play == AT_END_OF_FILE ||
                                  mpctx->stop_play == PT_NEXT_ENTRY)) {
        mp_msg(MSGT_CPLAYER, MSGL_V, "loop_times = %d\n", opts->loop_times);

        if (opts->loop_times > 1)
            opts->loop_times--;
        else if (opts->loop_times == 1)
            opts->loop_times = -1;
        play_n_frames = play_n_frames_mf;
        mpctx->stop_play = 0;
        queue_seek(mpctx, MPSEEK_ABSOLUTE, opts->seek_to_sec, 0);
    }

    if (mpctx->seek.type) {
        seek(mpctx, mpctx->seek, false);
        mpctx->seek = (struct seek_params){ 0 };
    }
}


static int read_keys(void *ctx, int fd)
{
    if (getch2(ctx))
        return MP_INPUT_NOTHING;
    return MP_INPUT_DEAD;
}

static bool attachment_is_font(struct demux_attachment *att)
{
    if (!att->name || !att->type || !att->data || !att->data_size)
        return false;
    // match against MIME types
    if (strcmp(att->type, "application/x-truetype-font") == 0
        || strcmp(att->type, "application/x-font") == 0)
        return true;
    // fallback: match against file extension
    if (strlen(att->name) > 4) {
        char *ext = att->name + strlen(att->name) - 4;
        if (strcasecmp(ext, ".ttf") == 0 || strcasecmp(ext, ".ttc") == 0
            || strcasecmp(ext, ".otf") == 0)
            return true;
    }
    return false;
}

static int select_audio(demuxer_t *demuxer, int audio_id, char **audio_lang)
{
    if (audio_id == -1)
        audio_id = demuxer_audio_track_by_lang_and_default(demuxer, audio_lang);
    if (audio_id != -1) // -1 (automatic) is the default behaviour of demuxers
        demuxer_switch_audio(demuxer, audio_id);
    if (audio_id == -2) { // some demuxers don't yet know how to switch to no sound
        demuxer->audio->id = -2;
        demuxer->audio->sh = NULL;
    }
    return demuxer->audio->id;
}

static void print_version(void)
{
    mp_msg(MSGT_CPLAYER, MSGL_INFO,
           "%s (C) 2000-2012 MPlayer & mplayer2 teams\n", mplayer_version);

    /* Test for CPU capabilities (and corresponding OS support) for optimizing */
    GetCpuCaps(&gCpuCaps);
#if ARCH_X86
    mp_msg(MSGT_CPLAYER, MSGL_V,
           "CPUflags:  MMX: %d MMX2: %d 3DNow: %d 3DNowExt: %d SSE: %d SSE2: %d SSSE3: %d\n",
           gCpuCaps.hasMMX, gCpuCaps.hasMMX2,
           gCpuCaps.has3DNow, gCpuCaps.has3DNowExt,
           gCpuCaps.hasSSE, gCpuCaps.hasSSE2, gCpuCaps.hasSSSE3);
#if CONFIG_RUNTIME_CPUDETECT
    mp_tmsg(MSGT_CPLAYER, MSGL_V, "Compiled with runtime CPU detection.\n");
#else
    mp_tmsg(MSGT_CPLAYER, MSGL_V, "Compiled for x86 CPU with extensions:");
    if (HAVE_MMX)
        mp_msg(MSGT_CPLAYER, MSGL_V, " MMX");
    if (HAVE_MMX2)
        mp_msg(MSGT_CPLAYER, MSGL_V, " MMX2");
    if (HAVE_AMD3DNOW)
        mp_msg(MSGT_CPLAYER, MSGL_V, " 3DNow");
    if (HAVE_AMD3DNOWEXT)
        mp_msg(MSGT_CPLAYER, MSGL_V, " 3DNowExt");
    if (HAVE_SSE)
        mp_msg(MSGT_CPLAYER, MSGL_V, " SSE");
    if (HAVE_SSE2)
        mp_msg(MSGT_CPLAYER, MSGL_V, " SSE2");
    if (HAVE_SSSE3)
        mp_msg(MSGT_CPLAYER, MSGL_V, " SSSE3");
    if (HAVE_CMOV)
        mp_msg(MSGT_CPLAYER, MSGL_V, " CMOV");
    mp_msg(MSGT_CPLAYER, MSGL_V, "\n");
#endif /* CONFIG_RUNTIME_CPUDETECT */
#endif /* ARCH_X86 */
    print_libav_versions();
}

#ifdef PTW32_STATIC_LIB
static void detach_ptw32(void)
{
    pthread_win32_thread_detach_np();
    pthread_win32_process_detach_np();
}
#endif

/* This preprocessor directive is a hack to generate a mplayer-nomain.o object
 * file for some tools to link against. */
#ifndef DISABLE_MAIN
int main(int argc, char *argv[])
{
#ifdef PTW32_STATIC_LIB
    pthread_win32_process_attach_np();
    pthread_win32_thread_attach_np();
    atexit(detach_ptw32);
#endif
    if (argc > 1 && (!strcmp(argv[1], "-leak-report")
                     || !strcmp(argv[1], "--leak-report")))
        talloc_enable_leak_report();

#ifdef __MINGW32__
    mp_get_converted_argv(&argc, &argv);
#endif

    char *mem_ptr;

    // movie info:

    /* Flag indicating whether MPlayer should exit without playing anything. */
    int opt_exit = 0;
    int i;

    struct MPContext *mpctx = talloc(NULL, MPContext);
    *mpctx = (struct MPContext){
        .osd_function = OSD_PLAY,
        .begin_skip = MP_NOPTS_VALUE,
        .play_tree_step = 1,
        .global_sub_pos = -1,
        .set_of_sub_pos = -1,
        .file_format = DEMUXER_TYPE_UNKNOWN,
        .last_dvb_step = 1,
        .paused_cache_fill = -1,
        .terminal_osd_text = talloc_strdup(mpctx, ""),
    };

    InitTimer();
    srand(GetTimerMS());

    mp_msg_init();
    init_libav();
    screenshot_init(mpctx);

#ifdef CONFIG_X11
    mpctx->x11_state = vo_x11_init_state();
#endif
    struct MPOpts *opts = &mpctx->opts;
    set_default_mplayer_options(opts);
    // Create the config context and register the options
    mpctx->mconfig = m_config_new(opts, cfg_include);
    m_config_register_options(mpctx->mconfig, mplayer_opts);
    m_config_register_options(mpctx->mconfig, common_opts);
    mp_input_register_options(mpctx->mconfig);

    // Preparse the command line
    m_config_preparse_command_line(mpctx->mconfig, argc, argv);

#if (defined(__MINGW32__) || defined(__CYGWIN__)) && defined(CONFIG_WIN32DLL)
    set_path_env();
#endif

#ifdef CONFIG_TV
    stream_tv_defaults.immediate = 1;
#endif

    parse_cfgfiles(mpctx, mpctx->mconfig);

    mpctx->playtree = m_config_parse_mp_command_line(mpctx->mconfig, argc, argv);
    if (mpctx->playtree == NULL)
        opt_exit = 1;
    else {
        mpctx->playtree = play_tree_cleanup(mpctx->playtree);
        if (mpctx->playtree) {
            mpctx->playtree_iter = play_tree_iter_new(mpctx->playtree,
                                                      mpctx->mconfig);
            if (mpctx->playtree_iter) {
                if (play_tree_iter_step(mpctx->playtree_iter, 0, 0) !=
                        PLAY_TREE_ITER_ENTRY) {
                    play_tree_iter_free(mpctx->playtree_iter);
                    mpctx->playtree_iter = NULL;
                }
                mpctx->filename = play_tree_iter_get_file(mpctx->playtree_iter,
                                                          1);
            }
        }
    }

    print_version();

#if defined(__MINGW32__) || defined(__CYGWIN__)
    {
        HMODULE kernel32 = GetModuleHandle("Kernel32.dll");
        BOOL WINAPI (*setDEP)(DWORD) = NULL;
        BOOL WINAPI (*setDllDir)(LPCTSTR) = NULL;
        if (kernel32) {
            setDEP = GetProcAddress(kernel32, "SetProcessDEPPolicy");
            setDllDir = GetProcAddress(kernel32, "SetDllDirectoryA");
        }
        if (setDEP)
            setDEP(3);
        if (setDllDir)
            setDllDir("");
    }
    // stop Windows from showing all kinds of annoying error dialogs
    SetErrorMode(0x8003);
    // request 1ms timer resolution
    timeBeginPeriod(1);
#endif

#ifdef CONFIG_PRIORITY
    set_priority();
#endif

    if (opts->video_driver_list &&
            strcmp(opts->video_driver_list[0], "help") == 0) {
        list_video_out();
        opt_exit = 1;
    }

    if (opts->audio_driver_list &&
            strcmp(opts->audio_driver_list[0], "help") == 0) {
        list_audio_out();
        opt_exit = 1;
    }

    /* Check codecs.conf. */
    if (!codecs_file || !parse_codec_cfg(codecs_file)) {
        if (!parse_codec_cfg(mem_ptr = get_path("codecs.conf"))) {
            if (!parse_codec_cfg(MPLAYER_CONFDIR "/codecs.conf")) {
                if (!parse_codec_cfg(NULL))
                    exit_player_with_rc(mpctx, EXIT_NONE, 0);
                mp_tmsg(MSGT_CPLAYER, MSGL_V,
                        "Using built-in default codecs.conf.\n");
            }
        }
        free(mem_ptr); // release the buffer created by get_path()
    }

    if (audio_codec_list && strcmp(audio_codec_list[0], "help") == 0) {
        mp_tmsg(MSGT_CPLAYER, MSGL_INFO, "Available audio codecs:\n");
        mp_msg(MSGT_IDENTIFY, MSGL_INFO, "ID_AUDIO_CODECS\n");
        list_codecs(1);
        mp_msg(MSGT_FIXME, MSGL_FIXME, "\n");
        opt_exit = 1;
    }
    if (video_codec_list && strcmp(video_codec_list[0], "help") == 0) {
        mp_tmsg(MSGT_CPLAYER, MSGL_INFO, "Available video codecs:\n");
        mp_msg(MSGT_IDENTIFY, MSGL_INFO, "ID_VIDEO_CODECS\n");
        list_codecs(0);
        mp_msg(MSGT_FIXME, MSGL_FIXME, "\n");
        opt_exit = 1;
    }
    if (video_fm_list && strcmp(video_fm_list[0], "help") == 0) {
        vfm_help();
        mp_msg(MSGT_FIXME, MSGL_FIXME, "\n");
        opt_exit = 1;
    }
    if (audio_fm_list && strcmp(audio_fm_list[0], "help") == 0) {
        afm_help();
        mp_msg(MSGT_FIXME, MSGL_FIXME, "\n");
        opt_exit = 1;
    }
    if (af_cfg.list && strcmp(af_cfg.list[0], "help") == 0) {
        af_help();
        printf("\n");
        opt_exit = 1;
    }
#ifdef CONFIG_X11
    if (vo_fstype_list && strcmp(vo_fstype_list[0], "help") == 0) {
        fstype_help();
        mp_msg(MSGT_FIXME, MSGL_FIXME, "\n");
        opt_exit = 1;
    }
#endif
    if ((opts->demuxer_name && strcmp(opts->demuxer_name, "help") == 0) ||
        (opts->audio_demuxer_name && strcmp(opts->audio_demuxer_name, "help") == 0) ||
        (opts->sub_demuxer_name && strcmp(opts->sub_demuxer_name, "help") == 0)) {
        demuxer_help();
        mp_msg(MSGT_CPLAYER, MSGL_INFO, "\n");
        opt_exit = 1;
    }
    if (opts->list_properties) {
        property_print_help();
        opt_exit = 1;
    }

    if (opt_exit)
        exit_player(mpctx, EXIT_NONE);

    if (!mpctx->filename && !opts->player_idle_mode) {
        // no file/vcd/dvd -> show HELP:
        mp_msg(MSGT_CPLAYER, MSGL_INFO, "%s", mp_gtext(help_text));
        exit_player_with_rc(mpctx, EXIT_NONE, 0);
    }

    /* Display what configure line was used */
    mp_msg(MSGT_CPLAYER, MSGL_V, "Configuration: " CONFIGURATION "\n");

    // Many users forget to include command line in bugreports...
    if (mp_msg_test(MSGT_CPLAYER, MSGL_V)) {
        mp_tmsg(MSGT_CPLAYER, MSGL_INFO, "CommandLine:");
        for (i = 1; i < argc; i++)
            mp_msg(MSGT_CPLAYER, MSGL_INFO, " '%s'", argv[i]);
        mp_msg(MSGT_CPLAYER, MSGL_INFO, "\n");
    }

    //------ load global data first ------

    mpctx->osd = osd_create();

    // check font
#ifdef CONFIG_FREETYPE
    init_freetype();
#endif
#ifdef CONFIG_FONTCONFIG
    if (font_fontconfig <= 0) {
#endif
#ifdef CONFIG_BITMAP_FONT
    if (font_name) {
        vo_font = read_font_desc(font_name, font_factor, verbose > 1);
        if (!vo_font)
            mp_tmsg(MSGT_CPLAYER, MSGL_ERR, "Cannot load bitmap font: %s\n",
                    filename_recode(font_name));
    } else {
        // try default:
        vo_font = read_font_desc(mem_ptr = get_path("font/font.desc"),
                                 font_factor, verbose > 1);
        free(mem_ptr); // release the buffer created by get_path()
        if (!vo_font)
            vo_font = read_font_desc(MPLAYER_DATADIR "/font/font.desc",
                                     font_factor, verbose > 1);
    }
    if (sub_font_name)
        mpctx->osd->sub_font = read_font_desc(sub_font_name, font_factor,
                                              verbose > 1);
    else
        mpctx->osd->sub_font = vo_font;
#endif
#ifdef CONFIG_FONTCONFIG
}
#endif

#ifdef CONFIG_ASS
    mpctx->ass_library = mp_ass_init(opts);
    mpctx->osd->ass_library = mpctx->ass_library;
#endif

#ifdef HAVE_RTC
    if (opts->rtc) {
        char *rtc_device = opts->rtc_device;
        // seteuid(0); /* Can't hurt to try to get root here */
        if ((rtc_fd = open(rtc_device ? rtc_device : "/dev/rtc", O_RDONLY)) < 0)
            mp_tmsg(MSGT_CPLAYER, MSGL_WARN, "Failed to open %s: %s "
                    "(it should be readable by the user.)\n",
                    rtc_device ? rtc_device : "/dev/rtc", strerror(errno));
        else {
            unsigned long irqp = 1024; /* 512 seemed OK. 128 is jerky. */

            if (ioctl(rtc_fd, RTC_IRQP_SET, irqp) < 0) {
                mp_tmsg(MSGT_CPLAYER, MSGL_WARN, "Linux RTC init error in "
                        "ioctl (rtc_irqp_set %lu): %s\n",
                        irqp, strerror(errno));
                mp_tmsg(MSGT_CPLAYER, MSGL_HINT, "Try adding \"echo %lu > /proc/sys/dev/rtc/max-user-freq\" to your system startup scripts.\n", irqp);
                close(rtc_fd);
                rtc_fd = -1;
            } else if (ioctl(rtc_fd, RTC_PIE_ON, 0) < 0) {
                /* variable only by the root */
                mp_tmsg(MSGT_CPLAYER, MSGL_ERR, "Linux RTC init error in "
                        "ioctl (rtc_pie_on): %s\n", strerror(errno));
                close(rtc_fd);
                rtc_fd = -1;
            } else
                mp_tmsg(MSGT_CPLAYER, MSGL_V,
                        "Using Linux hardware RTC timing (%ldHz).\n", irqp);
        }
    }
    if (rtc_fd < 0)
#endif /* HAVE_RTC */
    mp_msg(MSGT_CPLAYER, MSGL_V, "Using %s timing\n",
           opts->softsleep ? "software" : timer_name);

#ifdef HAVE_TERMCAP
    load_termcap(NULL); // load key-codes
#endif

    // ========== Init keyboard FIFO (connection to libvo) ============

    // Init input system
    current_module = "init_input";
    mpctx->input = mp_input_init(&opts->input);
    mpctx->key_fifo = mp_fifo_create(mpctx->input, opts);
    if (slave_mode)
        mp_input_add_cmd_fd(mpctx->input, 0, USE_FD0_CMD_SELECT, MP_INPUT_SLAVE_CMD_FUNC, NULL);
    else if (opts->consolecontrols)
        mp_input_add_key_fd(mpctx->input, 0, 1, read_keys, NULL, mpctx->key_fifo);
    // Set the libstream interrupt callback
    stream_set_interrupt_callback(mp_input_check_interrupt, mpctx->input);

    current_module = NULL;

    /// Catch signals
#ifndef __MINGW32__
    signal(SIGCHLD, child_sighandler);
#endif

#ifdef CONFIG_CRASH_DEBUG
    prog_path = argv[0];
#endif
    //========= Catch terminate signals: ================
    // terminate requests:
    signal(SIGTERM, exit_sighandler); // kill
    signal(SIGHUP, exit_sighandler); // kill -HUP  /  xterm closed

    signal(SIGINT, exit_sighandler); // Interrupt from keyboard

    signal(SIGQUIT, exit_sighandler); // Quit from keyboard
    signal(SIGPIPE, exit_sighandler); // Some window managers cause this
#ifdef CONFIG_SIGHANDLER
    // fatal errors:
    signal(SIGBUS, exit_sighandler); // bus error
    signal(SIGSEGV, exit_sighandler); // segfault
    signal(SIGILL, exit_sighandler); // illegal instruction
    signal(SIGFPE, exit_sighandler); // floating point exc.
    signal(SIGABRT, exit_sighandler); // abort()
#ifdef CONFIG_CRASH_DEBUG
    if (crash_debug)
        signal(SIGTRAP, exit_sighandler);
#endif
#endif

    // ***************** Now, let's see the per-file stuff ******************

play_next_file:

    // init global sub numbers
    mpctx->global_sub_size = 0;
    memset(mpctx->sub_counts, 0, sizeof(mpctx->sub_counts));

    if (mpctx->filename) {
        load_per_protocol_config(mpctx->mconfig, mpctx->filename);
        load_per_extension_config(mpctx->mconfig, mpctx->filename);
        load_per_file_config(mpctx->mconfig, mpctx->filename);
    }

    if (opts->video_driver_list)
        load_per_output_config(mpctx->mconfig, PROFILE_CFG_VO,
                               opts->video_driver_list[0]);
    if (opts->audio_driver_list)
        load_per_output_config(mpctx->mconfig, PROFILE_CFG_AO,
                               opts->audio_driver_list[0]);

    // We must enable getch2 here to be able to interrupt network connection
    // or cache filling
    if (opts->consolecontrols && !slave_mode) {
        if (mpctx->initialized_flags & INITIALIZED_GETCH2)
            mp_tmsg(MSGT_CPLAYER, MSGL_WARN,
                    "WARNING: getch2_init called twice!\n");
        else
            getch2_enable();  // prepare stdin for hotkeys...
        mpctx->initialized_flags |= INITIALIZED_GETCH2;
        mp_msg(MSGT_CPLAYER, MSGL_DBG2, "\n[[[init getch2]]]\n");
    }

    // ================= idle loop (STOP state) =========================
    while (opts->player_idle_mode && !mpctx->filename) {
        uninit_player(mpctx, INITIALIZED_AO | INITIALIZED_VO);
        play_tree_t *entry = NULL;
        mp_cmd_t *cmd;
        while (!(cmd = mp_input_get_cmd(mpctx->input, WAKEUP_PERIOD * 1000,
                                        false)));
        switch (cmd->id) {
        case MP_CMD_LOADFILE:
            // prepare a tree entry with the new filename
            entry = play_tree_new();
            play_tree_add_file(entry, cmd->args[0].v.s);
            // The entry is added to the main playtree after the switch().
            break;
        case MP_CMD_LOADLIST:
            entry = parse_playlist_file(mpctx->mconfig, bstr(cmd->args[0].v.s));
            break;
        case MP_CMD_QUIT:
            exit_player_with_rc(mpctx, EXIT_QUIT,
                                (cmd->nargs > 0) ? cmd->args[0].v.i : 0);
            break;
        case MP_CMD_VO_FULLSCREEN:
        case MP_CMD_GET_PROPERTY:
        case MP_CMD_SET_PROPERTY:
        case MP_CMD_STEP_PROPERTY:
            run_command(mpctx, cmd);
            break;
        }

        mp_cmd_free(cmd);

        if (entry) { // user entered a command that gave a valid entry
            if (mpctx->playtree)
                // the playtree is always a node with one child. let's clear it
                play_tree_free_list(mpctx->playtree->child, 1);
            else
                // .. or make a brand new playtree
                mpctx->playtree = play_tree_new();

            if (!mpctx->playtree)
                continue;    // couldn't make playtree! wait for next command

            play_tree_set_child(mpctx->playtree, entry);

            /* Make iterator start at the top the of tree. */
            mpctx->playtree_iter = play_tree_iter_new(mpctx->playtree,
                                                      mpctx->mconfig);
            if (!mpctx->playtree_iter)
                continue;

            // find the first real item in the tree
            if (play_tree_iter_step(mpctx->playtree_iter, 0, 0) !=
                    PLAY_TREE_ITER_ENTRY) {
                // no items!
                play_tree_iter_free(mpctx->playtree_iter);
                mpctx->playtree_iter = NULL;
                continue; // wait for next command
            }
            mpctx->filename = play_tree_iter_get_file(mpctx->playtree_iter, 1);
        }
    }

#ifdef CONFIG_ASS
    ass_set_style_overrides(mpctx->ass_library, opts->ass_force_style_list);
#endif
    if (mpctx->video_out && mpctx->sh_video && mpctx->video_out->config_ok)
        vo_control(mpctx->video_out, VOCTRL_RESUME, NULL);

    if (mpctx->filename) {
        mp_tmsg(MSGT_CPLAYER, MSGL_INFO, "\nPlaying %s.\n",
                filename_recode(mpctx->filename));
        if (use_filename_title && opts->vo_wintitle == NULL)
            opts->vo_wintitle = talloc_strdup(NULL,
                                              mp_basename(mpctx->filename));
    }

    if (edl_output_filename) {
        if (edl_fd)
            fclose(edl_fd);
        if ((edl_fd = fopen(edl_output_filename, "w")) == NULL) {
            mp_tmsg(MSGT_CPLAYER, MSGL_ERR,
                    "Can't open EDL file [%s] for writing.\n",
                    filename_recode(edl_output_filename));
        }
    }

    //==================== Open VOB-Sub ============================

    current_module = "vobsub";
    if (opts->vobsub_name) {
        vo_vobsub = vobsub_open(opts->vobsub_name, spudec_ifo, 1, &vo_spudec);
        if (vo_vobsub == NULL)
            mp_tmsg(MSGT_CPLAYER, MSGL_ERR, "Cannot load subtitles: %s\n",
                    filename_recode(opts->vobsub_name));
    } else if (opts->sub_auto && mpctx->filename) {
        char **vob = find_vob_subtitles(opts, mpctx->filename);
        for (int i = 0; i < MP_TALLOC_ELEMS(vob); i++) {
            vo_vobsub = vobsub_open(vob[i], spudec_ifo, 0, &vo_spudec);
            if (vo_vobsub)
                break;
        }
        talloc_free(vob);
    }
    if (vo_vobsub) {
        mpctx->initialized_flags |= INITIALIZED_VOBSUB;
        vobsub_set_from_lang(vo_vobsub, opts->sub_lang);
        mp_property_do("sub_forced_only", M_PROPERTY_SET, &forced_subs_only,
                       mpctx);

        // setup global sub numbering
        mpctx->sub_counts[SUB_SOURCE_VOBSUB] =
                vobsub_get_indexes_count(vo_vobsub);
    }

    //============ Open & Sync STREAM --- fork cache2 ====================

    mpctx->stream = NULL;
    mpctx->demuxer = NULL;
    mpctx->d_audio = NULL;
    mpctx->d_video = NULL;
    mpctx->d_sub = NULL;
    mpctx->sh_audio = NULL;
    mpctx->sh_video = NULL;

    current_module = "open_stream";
    mpctx->stream = open_stream(mpctx->filename, opts, &mpctx->file_format);
    if (!mpctx->stream) { // error...
        mpctx->stop_play = libmpdemux_was_interrupted(mpctx, PT_NEXT_ENTRY);
        goto goto_next_file;
    }
    mpctx->initialized_flags |= INITIALIZED_STREAM;

    if (mpctx->file_format == DEMUXER_TYPE_PLAYLIST) {
        mp_msg(MSGT_CPLAYER, MSGL_ERR, "\nThis looks like a playlist, but "
               "playlist support will not be used automatically.\n"
               "MPlayer's playlist code is unsafe and should only be used with "
               "trusted sources.\nPlayback will probably fail.\n\n");
#if 0
        play_tree_t *entry;
        // Handle playlist
        current_module = "handle_playlist";
        mp_msg(MSGT_CPLAYER, MSGL_V, "Parsing playlist %s...\n",
               filename_recode(mpctx->filename));
        entry = parse_playtree(mpctx->stream, mpctx->mconfig, 0);
        mpctx->eof = playtree_add_playlist(mpctx, entry);
        goto goto_next_file;
#endif
    }
    mpctx->stream->start_pos += seek_to_byte;

    if (stream_dump_type == 5) {
        unsigned char buf[4096];
        int len;
        FILE *f;
        current_module = "dumpstream";
        stream_reset(mpctx->stream);
        stream_seek(mpctx->stream, mpctx->stream->start_pos);
        f = fopen(opts->stream_dump_name, "wb");
        if (!f) {
            mp_tmsg(MSGT_CPLAYER, MSGL_FATAL, "Cannot open dump file.\n");
            exit_player(mpctx, EXIT_ERROR);
        }
        if (opts->chapterrange[0] > 1) {
            int chapter = opts->chapterrange[0] - 1;
            stream_control(mpctx->stream, STREAM_CTRL_SEEK_TO_CHAPTER, &chapter);
        }
        struct stream_dump_progress info;
        stream_dump_progress_start(&info);
        while (!mpctx->stream->eof && !async_quit_request) {
            len = stream_read(mpctx->stream, buf, 4096);
            if (len > 0) {
                if (fwrite(buf, len, 1, f) != 1) {
                    mp_tmsg(MSGT_GLOBAL, MSGL_FATAL, "%s: Error writing file.\n", opts->stream_dump_name);
                    exit_player(mpctx, EXIT_ERROR);
                }
            }
            stream_dump_progress(&info, len, mpctx->stream);
            if (opts->chapterrange[1] > 0) {
                int chapter = -1;
                if (stream_control(mpctx->stream,
                        STREAM_CTRL_GET_CURRENT_CHAPTER, &chapter) == STREAM_OK
                        && chapter + 1 > opts->chapterrange[1])
                    break;
            }
        }
        if (fclose(f)) {
            mp_tmsg(MSGT_GLOBAL, MSGL_FATAL, "%s: Error writing file.\n",
                    opts->stream_dump_name);
            exit_player(mpctx, EXIT_ERROR);
        }
        stream_dump_progress_end(&info, opts->stream_dump_name);
        mp_tmsg(MSGT_CPLAYER, MSGL_INFO, "Stream dump complete.\n");
        exit_player_with_rc(mpctx, EXIT_EOF, 0);
    }

#ifdef CONFIG_DVDREAD
    if (mpctx->stream->type == STREAMTYPE_DVD) {
        current_module = "dvd lang->id";
        if (opts->audio_lang && opts->audio_id == -1)
            opts->audio_id = dvd_aid_from_lang(mpctx->stream, opts->audio_lang);
        if (opts->sub_lang && opts->sub_id == -1)
            opts->sub_id = dvd_sid_from_lang(mpctx->stream, opts->sub_lang);
        // setup global sub numbering
        mpctx->sub_counts[SUB_SOURCE_DEMUX] = dvd_number_of_subs(mpctx->stream);
        current_module = NULL;
    }
#endif

#ifdef CONFIG_DVDNAV
    if (mpctx->stream->type == STREAMTYPE_DVDNAV) {
        current_module = "dvdnav lang->id";
        if (opts->audio_lang && opts->audio_id == -1)
            opts->audio_id = mp_dvdnav_aid_from_lang(mpctx->stream,
                                                     opts->audio_lang);
        dvdsub_lang_id = -3;
        if (opts->sub_lang && opts->sub_id == -1)
            dvdsub_lang_id = opts->sub_id = mp_dvdnav_sid_from_lang(
                    mpctx->stream, opts->sub_lang);
        // setup global sub numbering
        mpctx->sub_counts[SUB_SOURCE_DEMUX] = mp_dvdnav_number_of_subs(
                mpctx->stream);
        current_module = NULL;
    }
#endif

    // CACHE2: initial prefill: 20%  later: 5%  (should be set by -cacheopts)
goto_enable_cache:
    if (stream_cache_size > 0) {
        int res;
        float stream_cache_min_percent = opts->stream_cache_min_percent;
        float stream_cache_seek_min_percent = opts->stream_cache_seek_min_percent;
        current_module = "enable_cache";
        res = stream_enable_cache(mpctx->stream, stream_cache_size * 1024,
                                  stream_cache_size * 1024 * (stream_cache_min_percent / 100.0),
                                  stream_cache_size * 1024 * (stream_cache_seek_min_percent / 100.0));
        if (res == 0)
            if ((mpctx->stop_play = libmpdemux_was_interrupted(mpctx, PT_NEXT_ENTRY)))
                goto goto_next_file;
    }

    //============ Open DEMUXERS --- DETECT file type =======================
    current_module = "demux_open";

    mpctx->demuxer = demux_open(opts, mpctx->stream, mpctx->file_format,
                                opts->audio_id, opts->video_id, opts->sub_id,
                                mpctx->filename);

    // HACK to get MOV Reference Files working

    if (mpctx->demuxer && mpctx->demuxer->type == DEMUXER_TYPE_PLAYLIST) {
        unsigned char *playlist_entry;
        play_tree_t *list = NULL, *entry = NULL;

        current_module = "handle_demux_playlist";
        while (ds_get_packet(mpctx->demuxer->video, &playlist_entry) > 0) {
            char *temp;
            const char *bname;

            mp_msg(MSGT_CPLAYER, MSGL_V, "Adding file %s to element entry.\n",
                   filename_recode(playlist_entry));

            bname = mp_basename(playlist_entry);
            if ((strlen(bname) > 10) && !strncmp(bname, "qt", 2) &&
                    !strncmp(bname + 3, "gateQT", 6))
                continue;

            if (!strcmp(playlist_entry, mpctx->filename)) // self-reference
                continue;

            entry = play_tree_new();

            if (mpctx->filename && !strcmp(mp_basename(playlist_entry),
                    playlist_entry)) { // add reference path of current file
                temp = malloc((strlen(mpctx->filename) - strlen(mp_basename(
                        mpctx->filename)) + strlen(playlist_entry) + 1));
                if (temp) {
                    strncpy(temp, mpctx->filename, strlen(mpctx->filename) -
                            strlen(mp_basename(mpctx->filename)));
                    temp[strlen(mpctx->filename) - strlen(mp_basename(
                            mpctx->filename))] = '\0';
                    strcat(temp, playlist_entry);
                    if (!strcmp(temp, mpctx->filename)) {
                        free(temp);
                        continue;
                    }
                    play_tree_add_file(entry, temp);
                    mp_msg(MSGT_CPLAYER, MSGL_V,
                           "Resolving reference to %s.\n", temp);
                    free(temp);
                }
            } else
                play_tree_add_file(entry, playlist_entry);

            if (!list)
                list = entry;
            else
                play_tree_append_entry(list, entry);
        }
        free_demuxer(mpctx->demuxer);
        mpctx->demuxer = NULL;

        if (list) {
            entry = play_tree_new();
            play_tree_set_child(entry, list);
            mpctx->stop_play = playtree_add_playlist(mpctx, entry);
            goto goto_next_file;
        }
    }

    if (!mpctx->demuxer) {
        mp_tmsg(MSGT_CPLAYER, MSGL_ERR, "Failed to recognize file format.\n");
        goto goto_next_file;
    }

    if (mpctx->demuxer->matroska_data.ordered_chapters)
        build_ordered_chapter_timeline(mpctx);

    if (mpctx->demuxer->type == DEMUXER_TYPE_EDL)
        build_edl_timeline(mpctx);

    if (mpctx->demuxer->type == DEMUXER_TYPE_CUE)
        build_cue_timeline(mpctx);

    if (mpctx->timeline) {
        mpctx->timeline_part = 0;
        mpctx->demuxer = mpctx->timeline[0].source->demuxer;

        int part_count = mpctx->num_timeline_parts;
        mp_msg(MSGT_CPLAYER, MSGL_V, "Timeline contains %d parts from %d "
               "sources. Total length %.3f seconds.\n", part_count,
               mpctx->num_sources, mpctx->timeline[part_count].start);
        mp_msg(MSGT_CPLAYER, MSGL_V, "Source files:\n");
        for (int i = 0; i < mpctx->num_sources; i++)
            mp_msg(MSGT_CPLAYER, MSGL_V, "%d: %s\n", i,
                   filename_recode(mpctx->sources[i].demuxer->filename));
        mp_msg(MSGT_CPLAYER, MSGL_V, "Timeline parts: (number, start, "
               "source_start, source):\n");
        for (int i = 0; i < part_count; i++) {
            struct timeline_part *p = mpctx->timeline + i;
            mp_msg(MSGT_CPLAYER, MSGL_V, "%3d %9.3f %9.3f %3td\n", i, p->start,
                   p->source_start, p->source - mpctx->sources);
        }
        mp_msg(MSGT_CPLAYER, MSGL_V, "END %9.3f\n",
               mpctx->timeline[part_count].start);
    }

    if (!mpctx->sources) {
        mpctx->sources = talloc_ptrtype(NULL, mpctx->sources);
        *mpctx->sources = (struct content_source){
            .stream = mpctx->stream,
            .demuxer = mpctx->demuxer
        };
        mpctx->num_sources = 1;
    }

    mpctx->initialized_flags |= INITIALIZED_DEMUXER;

#ifdef CONFIG_ASS
    if (opts->ass_enabled && mpctx->ass_library) {
        for (int j = 0; j < mpctx->num_sources; j++) {
            struct demuxer *d = mpctx->sources[j].demuxer;
            for (int i = 0; i < d->num_attachments; i++) {
                struct demux_attachment *att = d->attachments + i;
                if (opts->use_embedded_fonts && attachment_is_font(att))
                    ass_add_font(mpctx->ass_library, att->name, att->data,
                                 att->data_size);
            }
        }
    }
#endif

    current_module = "demux_open2";

    mpctx->d_audio = mpctx->demuxer->audio;
    mpctx->d_video = mpctx->demuxer->video;
    mpctx->d_sub = mpctx->demuxer->sub;

    if (ts_prog) {
        int tmp = ts_prog;
        mp_property_do("switch_program", M_PROPERTY_SET, &tmp, mpctx);
    }
    // select audio stream
    for (int i = 0; i < mpctx->num_sources; i++)
        select_audio(mpctx->sources[i].demuxer->audio->demuxer, opts->audio_id,
                     opts->audio_lang);

    // DUMP STREAMS:
    if ((stream_dump_type) && (stream_dump_type < 4)) {
        FILE *f;
        demux_stream_t *ds = NULL;
        current_module = "dump";
        // select stream to dump
        switch (stream_dump_type) {
        case 1: ds = mpctx->d_audio;
            break;
        case 2: ds = mpctx->d_video;
            break;
        case 3: ds = mpctx->d_sub;
            break;
        }
        if (!ds) {
            mp_tmsg(MSGT_CPLAYER, MSGL_FATAL,
                    "dump: FATAL: Selected stream missing!\n");
            exit_player(mpctx, EXIT_ERROR);
        }
        // disable other streams:
        if (mpctx->d_audio && mpctx->d_audio != ds) {
            ds_free_packs(mpctx->d_audio);
            mpctx->d_audio->id = -2;
        }
        if (mpctx->d_video && mpctx->d_video != ds) {
            ds_free_packs(mpctx->d_video);
            mpctx->d_video->id = -2;
        }
        if (mpctx->d_sub && mpctx->d_sub != ds) {
            ds_free_packs(mpctx->d_sub);
            mpctx->d_sub->id = -2;
        }
        // let's dump it!
        f = fopen(opts->stream_dump_name, "wb");
        if (!f) {
            mp_tmsg(MSGT_CPLAYER, MSGL_FATAL, "Cannot open dump file.\n");
            exit_player(mpctx, EXIT_ERROR);
        }
        struct stream_dump_progress info;
        stream_dump_progress_start(&info);
        while (!ds->eof) {
            unsigned char *start;
            int in_size = ds_get_packet(ds, &start);
            if ((mpctx->demuxer->file_format == DEMUXER_TYPE_AVI || mpctx->demuxer->file_format == DEMUXER_TYPE_ASF || mpctx->demuxer->file_format == DEMUXER_TYPE_MOV)
                && stream_dump_type == 2)
                fwrite(&in_size, 1, 4, f);
            if (in_size > 0) {
                fwrite(start, in_size, 1, f);
                stream_dump_progress(&info, in_size, mpctx->stream);
            }
            if (opts->chapterrange[1] > 0) {
                int cur_chapter = demuxer_get_current_chapter(mpctx->demuxer, 0);
                if (cur_chapter != -1 && cur_chapter + 1 > opts->chapterrange[1])
                    break;
            }
        }
        fclose(f);
        stream_dump_progress_end(&info, opts->stream_dump_name);
        mp_tmsg(MSGT_CPLAYER, MSGL_INFO, "Stream dump complete.\n");
        exit_player_with_rc(mpctx, EXIT_EOF, 0);
    }

    mpctx->sh_audio = mpctx->d_audio->sh;
    mpctx->sh_video = mpctx->d_video->sh;

    if (mpctx->sh_video) {
        current_module = "video_read_properties";
        if (!video_read_properties(mpctx->sh_video)) {
            mp_tmsg(MSGT_CPLAYER, MSGL_ERR, "Video: Cannot read properties.\n");
            mpctx->sh_video = mpctx->d_video->sh = NULL;
        } else {
            mp_tmsg(MSGT_CPLAYER, MSGL_V, "[V] filefmt:%d  fourcc:0x%X  "
                    "size:%dx%d  fps:%5.3f  ftime:=%6.4f\n",
                    mpctx->demuxer->file_format, mpctx->sh_video->format,
                    mpctx->sh_video->disp_w, mpctx->sh_video->disp_h,
                    mpctx->sh_video->fps, mpctx->sh_video->frametime);
            if (force_fps) {
                mpctx->sh_video->fps = force_fps;
                mpctx->sh_video->frametime = 1.0f / mpctx->sh_video->fps;
            }
            vo_fps = mpctx->sh_video->fps;

            if (!mpctx->sh_video->fps && !force_fps && !opts->correct_pts) {
                mp_tmsg(MSGT_CPLAYER, MSGL_ERR, "FPS not specified in the "
                        "header or invalid, use the -fps option.\n");
            }
        }

    }

    if (!mpctx->sh_video && !mpctx->sh_audio) {
        mp_tmsg(MSGT_CPLAYER, MSGL_FATAL, "No stream found.\n");
#ifdef CONFIG_DVBIN
        if (mpctx->stream->type == STREAMTYPE_DVB) {
            int dir;
            int v = mpctx->last_dvb_step;
            if (v > 0)
                dir = DVB_CHANNEL_HIGHER;
            else
                dir = DVB_CHANNEL_LOWER;

            if (dvb_step_channel(mpctx->stream, dir)) {
                mpctx->stop_play = PT_NEXT_ENTRY;
                mpctx->dvbin_reopen = 1;
            }
        }
#endif
        goto goto_next_file; // exit_player(_("Fatal error"));
    }

    /* display clip info */
    demux_info_print(mpctx->demuxer);

    //================= Read SUBTITLES (DVD & TEXT) =========================
    if (vo_spudec == NULL && (mpctx->stream->type == STREAMTYPE_DVD
                              || mpctx->stream->type == STREAMTYPE_DVDNAV))
        init_vo_spudec(mpctx);

    // after reading video params we should load subtitles because
    // we know fps so now we can adjust subtitle time to ~6 seconds AST
    // check .sub
    current_module = "read_subtitles_file";
    double sub_fps = mpctx->sh_video ? mpctx->sh_video->fps : 25;
    if (opts->sub_name) {
        for (i = 0; opts->sub_name[i] != NULL; ++i)
            add_subtitles(mpctx, opts->sub_name[i], sub_fps, 0);
    }
    if (opts->sub_auto) { // auto load sub file ...
        char **tmp = find_text_subtitles(opts, mpctx->filename);
        int nsub = MP_TALLOC_ELEMS(tmp);
        for (int i = 0; i < nsub; i++)
            add_subtitles(mpctx, tmp[i], sub_fps, 1);
        talloc_free(tmp);
    }
    if (mpctx->set_of_sub_size > 0)
        mpctx->sub_counts[SUB_SOURCE_SUBS] = mpctx->set_of_sub_size;

    if (select_subtitle(mpctx)) {
        if (mpctx->subdata)
            switch (stream_dump_type) {
            case 3: list_sub_file(mpctx->subdata);
                break;
            case 4: dump_mpsub(mpctx->subdata, mpctx->sh_video->fps);
                break;
            case 6: dump_srt(mpctx->subdata, mpctx->sh_video->fps);
                break;
            case 7: dump_microdvd(mpctx->subdata, mpctx->sh_video->fps);
                break;
            case 8: dump_jacosub(mpctx->subdata, mpctx->sh_video->fps);
                break;
            case 9: dump_sami(mpctx->subdata, mpctx->sh_video->fps);
                break;
            }
    }

    print_file_properties(mpctx, mpctx->filename);

    reinit_video_chain(mpctx);
    if (mpctx->sh_video) {
        if (mpctx->sh_video->output_flags & VFCAP_SPU && vo_spudec)
            spudec_set_hw_spu(vo_spudec, mpctx->video_out);
#ifdef CONFIG_FREETYPE
        force_load_font = 1;
#endif
    } else if (!mpctx->sh_audio)
        goto goto_next_file;

    //================== MAIN: ==========================
    current_module = "main";

    if (opts->playing_msg) {
        char *msg = property_expand_string(mpctx, opts->playing_msg);
        mp_msg(MSGT_CPLAYER, MSGL_INFO, "%s", msg);
        free(msg);
    }


    // Disable the term OSD in verbose mode
    if (verbose)
        opts->term_osd = 0;

    // Make sure old OSD does not stay around,
    // e.g. with -fixed-vo and same-resolution files
    clear_osd_msgs();
    update_osd_msg(mpctx);

    //================ SETUP AUDIO ==========================

    if (mpctx->sh_audio) {
        reinit_audio_chain(mpctx);
        if (mpctx->sh_audio && mpctx->sh_audio->codec)
            mp_msg(MSGT_IDENTIFY, MSGL_INFO,
                   "ID_AUDIO_CODEC=%s\n", mpctx->sh_audio->codec->name);
    }

    current_module = "av_init";

    if (mpctx->sh_video) {
        mpctx->sh_video->timer = 0;
        if (!ignore_start)
            audio_delay += mpctx->sh_video->stream_delay;
    }
    if (mpctx->sh_audio) {
        if (start_volume >= 0)
            mixer_setvolume(&mpctx->mixer, start_volume, start_volume);
        if (!ignore_start)
            audio_delay -= mpctx->sh_audio->stream_delay;
    }

    if (!mpctx->sh_audio) {
        mp_tmsg(MSGT_CPLAYER, MSGL_INFO, "Audio: no sound\n");
        mp_msg(MSGT_CPLAYER, MSGL_V, "Freeing %d unused audio chunks.\n",
               mpctx->d_audio->packs);
        ds_free_packs(mpctx->d_audio); // free buffered chunks
    }
    if (!mpctx->sh_video) {
        mp_tmsg(MSGT_CPLAYER, MSGL_INFO, "Video: no video\n");
        mp_msg(MSGT_CPLAYER, MSGL_V, "Freeing %d unused video chunks.\n",
               mpctx->d_video->packs);
        ds_free_packs(mpctx->d_video);
        mpctx->d_video->id = -2;
    }

    if (!mpctx->sh_video && !mpctx->sh_audio)
        goto goto_next_file;

    if (force_fps && mpctx->sh_video) {
        vo_fps = mpctx->sh_video->fps = force_fps;
        mpctx->sh_video->frametime = 1.0f / mpctx->sh_video->fps;
        mp_tmsg(MSGT_CPLAYER, MSGL_INFO,
                "FPS forced to be %5.3f  (ftime: %5.3f).\n",
                mpctx->sh_video->fps, mpctx->sh_video->frametime);
    }

    mp_input_set_section(mpctx->input, NULL);
    //TODO: add desired (stream-based) sections here
    if (mpctx->stream->type == STREAMTYPE_TV)
        mp_input_set_section(mpctx->input, "tv");
    if (mpctx->stream->type == STREAMTYPE_DVDNAV)
        mp_input_set_section(mpctx->input, "dvdnav");

    //==================== START PLAYING =======================

    if (opts->loop_times > 1)
        opts->loop_times--;
    else if (opts->loop_times == 1)
        opts->loop_times = -1;

    mp_tmsg(MSGT_CPLAYER, MSGL_INFO, "Starting playback...\n");

    total_time_usage_start = GetTimer();
    audio_time_usage = 0;
    video_time_usage = 0;
    vout_time_usage = 0;
    total_frame_cnt = 0;
    drop_frame_cnt = 0;          // fix for multifile fps benchmark
    play_n_frames = play_n_frames_mf;

    if (play_n_frames == 0) {
        mpctx->stop_play = PT_NEXT_ENTRY;
        goto goto_next_file;
    }

    mpctx->time_frame = 0;
    mpctx->drop_message_shown = 0;
    mpctx->restart_playback = true;
    mpctx->video_pts = 0;
    mpctx->last_seek_pts = 0;
    mpctx->hrseek_active = false;
    mpctx->hrseek_framedrop = false;
    mpctx->step_frames = 0;
    mpctx->total_avsync_change = 0;
    mpctx->last_chapter_seek = -2;

    // If there's a timeline force an absolute seek to initialize state
    if (opts->seek_to_sec || mpctx->timeline) {
        queue_seek(mpctx, MPSEEK_ABSOLUTE, opts->seek_to_sec, 0);
        seek(mpctx, mpctx->seek, false);
        end_at.pos += opts->seek_to_sec;
    }
    if (opts->chapterrange[0] > 0) {
        double pts;
        if (seek_chapter(mpctx, opts->chapterrange[0] - 1, &pts) >= 0
            && pts > -1.0) {
            queue_seek(mpctx, MPSEEK_ABSOLUTE, pts, 0);
            seek(mpctx, mpctx->seek, false);
        }
    }

    if (end_at.type == END_AT_SIZE) {
        mp_tmsg(MSGT_CPLAYER, MSGL_WARN,
                "Option -endpos in MPlayer does not yet support size units.\n");
        end_at.type = END_AT_NONE;
    }

#ifdef CONFIG_DVDNAV
    mp_dvdnav_context_free(mpctx);
    if (mpctx->stream->type == STREAMTYPE_DVDNAV) {
        mp_dvdnav_read_wait(mpctx->stream, 0, 1);
        mp_dvdnav_cell_has_changed(mpctx->stream, 1);
    }
#endif

    mpctx->seek = (struct seek_params){ 0 };
    get_relative_time(mpctx); // reset current delta
    // Make sure VO knows current pause state
    if (mpctx->sh_video)
        vo_control(mpctx->video_out,
                   mpctx->paused ? VOCTRL_PAUSE : VOCTRL_RESUME, NULL);

    if (mpctx->opts.start_paused)
        pause_player(mpctx);

    while (!mpctx->stop_play)
        run_playloop(mpctx);

    mp_msg(MSGT_GLOBAL, MSGL_V, "EOF code: %d  \n", mpctx->stop_play);

#ifdef CONFIG_DVBIN
    if (mpctx->dvbin_reopen) {
        mpctx->stop_play = 0;
        uninit_player(mpctx, INITIALIZED_ALL - (INITIALIZED_STREAM | INITIALIZED_GETCH2 | (opts->fixed_vo ? INITIALIZED_VO : 0)));
        cache_uninit(mpctx->stream);
        mpctx->dvbin_reopen = 0;
        goto goto_enable_cache;
    }
#endif

goto_next_file:  // don't jump here after ao/vo/getch initialization!

    mp_msg(MSGT_CPLAYER, MSGL_INFO, "\n");

    if (opts->benchmark) {
        double tot = video_time_usage + vout_time_usage + audio_time_usage;
        double total_time_usage;
        total_time_usage_start = GetTimer() - total_time_usage_start;
        total_time_usage = (float)total_time_usage_start * 0.000001;
        mp_msg(MSGT_CPLAYER, MSGL_INFO, "\nBENCHMARKs: VC:%8.3fs VO:%8.3fs "
               "A:%8.3fs Sys:%8.3fs = %8.3fs\n",
               video_time_usage, vout_time_usage, audio_time_usage,
               total_time_usage - tot, total_time_usage);
        if (total_time_usage > 0.0)
            mp_msg(MSGT_CPLAYER, MSGL_INFO, "BENCHMARK%%: VC:%8.4f%% "
                   "VO:%8.4f%% A:%8.4f%% Sys:%8.4f%% = %8.4f%%\n",
                   100.0 * video_time_usage / total_time_usage,
                   100.0 * vout_time_usage / total_time_usage,
                   100.0 * audio_time_usage / total_time_usage,
                   100.0 * (total_time_usage - tot) / total_time_usage,
                   100.0);
        if (total_frame_cnt && frame_dropping)
            mp_msg(MSGT_CPLAYER, MSGL_INFO, "BENCHMARKn: disp: %d (%3.2f fps)"
                   "  drop: %d (%d%%)  total: %d (%3.2f fps)\n",
                   total_frame_cnt - drop_frame_cnt,
                   (total_time_usage > 0.5) ? ((total_frame_cnt -
                           drop_frame_cnt) / total_time_usage) : 0,
                   drop_frame_cnt,
                   100 * drop_frame_cnt / total_frame_cnt,
                   total_frame_cnt,
                   (total_time_usage > 0.5) ?
                           (total_frame_cnt / total_time_usage) : 0);
    }

    // time to uninit all, except global stuff:
    int uninitialize_parts = INITIALIZED_ALL;
    if (opts->fixed_vo)
        uninitialize_parts -= INITIALIZED_VO;
    if (opts->gapless_audio && mpctx->stop_play == AT_END_OF_FILE)
        uninitialize_parts -= INITIALIZED_AO;
    uninit_player(mpctx, uninitialize_parts);

    if (mpctx->set_of_sub_size > 0) {
        current_module = "sub_free";
        for (i = 0; i < mpctx->set_of_sub_size; ++i) {
            sub_free(mpctx->set_of_subtitles[i]);
#ifdef CONFIG_ASS
            if (mpctx->set_of_ass_tracks[i])
                ass_free_track(mpctx->set_of_ass_tracks[i]);
#endif
        }
        mpctx->set_of_sub_size = 0;
    }
    mpctx->vo_sub_last = vo_sub = NULL;
    mpctx->subdata = NULL;
#ifdef CONFIG_ASS
    mpctx->osd->ass_track = NULL;
    if (mpctx->ass_library)
        ass_clear_fonts(mpctx->ass_library);
#endif

    if (!mpctx->stop_play) // In case some goto jumped here...
        mpctx->stop_play = PT_NEXT_ENTRY;

    int playtree_direction = 1;

    if (mpctx->stop_play == PT_NEXT_ENTRY
            || mpctx->stop_play == PT_PREV_ENTRY) {
        if (play_tree_iter_step(mpctx->playtree_iter, mpctx->play_tree_step, 0)
                != PLAY_TREE_ITER_ENTRY) {
            play_tree_iter_free(mpctx->playtree_iter);
            mpctx->playtree_iter = NULL;
        }
        mpctx->play_tree_step = 1;
    } else if (mpctx->stop_play == PT_UP_NEXT ||
               mpctx->stop_play == PT_UP_PREV) {
        int direction = mpctx->stop_play == PT_UP_NEXT ? 1 : -1;
        if (mpctx->playtree_iter) {
            if (play_tree_iter_up_step(mpctx->playtree_iter, direction, 0) !=
                    PLAY_TREE_ITER_ENTRY) {
                play_tree_iter_free(mpctx->playtree_iter);
                mpctx->playtree_iter = NULL;
            }
        }
    } else if (mpctx->stop_play == PT_STOP) {
        play_tree_iter_free(mpctx->playtree_iter);
        mpctx->playtree_iter = NULL;
    } else // NEXT PREV SRC
        playtree_direction = mpctx->stop_play == PT_PREV_SRC ? -1 : 1;

    while (mpctx->playtree_iter != NULL) {
        mpctx->filename = play_tree_iter_get_file(mpctx->playtree_iter,
                                                  playtree_direction);
        if (mpctx->filename == NULL) {
            if (play_tree_iter_step(mpctx->playtree_iter, playtree_direction,
                    0) != PLAY_TREE_ITER_ENTRY) {
                play_tree_iter_free(mpctx->playtree_iter);
                mpctx->playtree_iter = NULL;
            }
            ;
        } else
            break;
    }

    if (mpctx->playtree_iter != NULL || opts->player_idle_mode) {
        if (!mpctx->playtree_iter)
            mpctx->filename = NULL;
        mpctx->stop_play = 0;
        goto play_next_file;
    }

    exit_player_with_rc(mpctx, EXIT_EOF, 0);

    return 1;
}
#endif /* DISABLE_MAIN */<|MERGE_RESOLUTION|>--- conflicted
+++ resolved
@@ -2633,18 +2633,10 @@
 {
     struct MPOpts *opts = &mpctx->opts;
     sh_video_t * const sh_video = mpctx->sh_video;
-<<<<<<< HEAD
-    if (!sh_video){
-        uninit_player(mpctx, INITIALIZED_VO);
-        return 0;
-    }
-
-=======
     if (!sh_video) {
         uninit_player(mpctx, INITIALIZED_VO);
         return 0;
     }
->>>>>>> f64a4e99
     double ar = -1.0;
     //================== Init VIDEO (codec & libvo) ==========================
     if (!opts->fixed_vo || !(mpctx->initialized_flags & INITIALIZED_VO)) {
