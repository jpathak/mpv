/*
 * This file is part of MPlayer.
 *
 * MPlayer is free software; you can redistribute it and/or modify
 * it under the terms of the GNU General Public License as published by
 * the Free Software Foundation; either version 2 of the License, or
 * (at your option) any later version.
 *
 * MPlayer is distributed in the hope that it will be useful,
 * but WITHOUT ANY WARRANTY; without even the implied warranty of
 * MERCHANTABILITY or FITNESS FOR A PARTICULAR PURPOSE.  See the
 * GNU General Public License for more details.
 *
 * You should have received a copy of the GNU General Public License along
 * with MPlayer; if not, write to the Free Software Foundation, Inc.,
 * 51 Franklin Street, Fifth Floor, Boston, MA 02110-1301 USA.
 */

#include <stdio.h>
#include <stdlib.h>
#include <string.h>

#include "config.h"
#if HAVE_MALLOC_H
#include <malloc.h>
#endif

#ifdef MP_DEBUG
#include <assert.h>
#endif

#include "mp_msg.h"
#include "m_option.h"
#include "m_struct.h"


#include "img_format.h"
#include "mp_image.h"
#include "vf.h"

#include "libvo/fastmemcpy.h"
#include "libavutil/mem.h"

extern const vf_info_t vf_info_vo;
extern const vf_info_t vf_info_rectangle;
extern const vf_info_t vf_info_bmovl;
extern const vf_info_t vf_info_crop;
extern const vf_info_t vf_info_expand;
extern const vf_info_t vf_info_pp;
extern const vf_info_t vf_info_scale;
extern const vf_info_t vf_info_format;
extern const vf_info_t vf_info_noformat;
extern const vf_info_t vf_info_flip;
extern const vf_info_t vf_info_rgb2bgr;
extern const vf_info_t vf_info_rotate;
extern const vf_info_t vf_info_mirror;
extern const vf_info_t vf_info_palette;
extern const vf_info_t vf_info_lavc;
extern const vf_info_t vf_info_zrmjpeg;
extern const vf_info_t vf_info_dvbscale;
extern const vf_info_t vf_info_cropdetect;
extern const vf_info_t vf_info_test;
extern const vf_info_t vf_info_noise;
extern const vf_info_t vf_info_yvu9;
extern const vf_info_t vf_info_lavcdeint;
extern const vf_info_t vf_info_eq;
extern const vf_info_t vf_info_eq2;
extern const vf_info_t vf_info_gradfun;
extern const vf_info_t vf_info_halfpack;
extern const vf_info_t vf_info_dint;
extern const vf_info_t vf_info_1bpp;
extern const vf_info_t vf_info_2xsai;
extern const vf_info_t vf_info_unsharp;
extern const vf_info_t vf_info_swapuv;
extern const vf_info_t vf_info_il;
extern const vf_info_t vf_info_fil;
extern const vf_info_t vf_info_boxblur;
extern const vf_info_t vf_info_sab;
extern const vf_info_t vf_info_smartblur;
extern const vf_info_t vf_info_perspective;
extern const vf_info_t vf_info_down3dright;
extern const vf_info_t vf_info_field;
extern const vf_info_t vf_info_denoise3d;
extern const vf_info_t vf_info_hqdn3d;
extern const vf_info_t vf_info_detc;
extern const vf_info_t vf_info_telecine;
extern const vf_info_t vf_info_tinterlace;
extern const vf_info_t vf_info_tfields;
extern const vf_info_t vf_info_ivtc;
extern const vf_info_t vf_info_ilpack;
extern const vf_info_t vf_info_dsize;
extern const vf_info_t vf_info_decimate;
extern const vf_info_t vf_info_softpulldown;
extern const vf_info_t vf_info_pullup;
extern const vf_info_t vf_info_filmdint;
extern const vf_info_t vf_info_framestep;
extern const vf_info_t vf_info_tile;
extern const vf_info_t vf_info_delogo;
extern const vf_info_t vf_info_remove_logo;
extern const vf_info_t vf_info_hue;
extern const vf_info_t vf_info_spp;
extern const vf_info_t vf_info_uspp;
extern const vf_info_t vf_info_fspp;
extern const vf_info_t vf_info_pp7;
extern const vf_info_t vf_info_yuvcsp;
extern const vf_info_t vf_info_kerndeint;
extern const vf_info_t vf_info_rgbtest;
extern const vf_info_t vf_info_qp;
extern const vf_info_t vf_info_phase;
extern const vf_info_t vf_info_divtc;
extern const vf_info_t vf_info_harddup;
extern const vf_info_t vf_info_softskip;
extern const vf_info_t vf_info_screenshot;
extern const vf_info_t vf_info_ass;
extern const vf_info_t vf_info_mcdeint;
extern const vf_info_t vf_info_yadif;
extern const vf_info_t vf_info_blackframe;
extern const vf_info_t vf_info_geq;
extern const vf_info_t vf_info_ow;
extern const vf_info_t vf_info_fixpts;

// list of available filters:
static const vf_info_t* const filter_list[]={
    &vf_info_rectangle,
#ifdef HAVE_POSIX_SELECT
    &vf_info_bmovl,
#endif
    &vf_info_crop,
    &vf_info_expand,
#ifdef CONFIG_LIBPOSTPROC
    &vf_info_pp,
#endif
    &vf_info_scale,
//    &vf_info_osd,
    &vf_info_vo,
    &vf_info_format,
    &vf_info_noformat,
<<<<<<< HEAD
#ifdef CONFIG_LIBSWSCALE_INTERNALS
    &vf_info_yuy2,
#endif
=======
>>>>>>> 0a33fdb8
    &vf_info_flip,
#ifdef CONFIG_LIBSWSCALE_INTERNALS
    &vf_info_rgb2bgr,
#endif
    &vf_info_rotate,
    &vf_info_mirror,
#ifdef CONFIG_LIBSWSCALE_INTERNALS
    &vf_info_palette,
#endif
    &vf_info_pp7,
#ifdef CONFIG_LIBAVCODEC
    &vf_info_lavc,
    &vf_info_lavcdeint,
    &vf_info_screenshot,
    &vf_info_uspp,
#endif
#ifdef CONFIG_ZR
    &vf_info_zrmjpeg,
#endif
    &vf_info_dvbscale,
    &vf_info_cropdetect,
    &vf_info_test,
    &vf_info_noise,
    &vf_info_yvu9,
    &vf_info_eq,
    &vf_info_eq2,
    &vf_info_gradfun,
#ifdef CONFIG_LIBSWSCALE_INTERNALS
    &vf_info_halfpack,
#endif
    &vf_info_dint,
    &vf_info_1bpp,
    &vf_info_2xsai,
    &vf_info_unsharp,
    &vf_info_swapuv,
    &vf_info_il,
    &vf_info_fil,
    &vf_info_boxblur,
    &vf_info_sab,
    &vf_info_smartblur,
    &vf_info_perspective,
    &vf_info_down3dright,
    &vf_info_field,
    &vf_info_denoise3d,
    &vf_info_hqdn3d,
    &vf_info_detc,
    &vf_info_telecine,
    &vf_info_tinterlace,
    &vf_info_tfields,
    &vf_info_ivtc,
    &vf_info_ilpack,
    &vf_info_dsize,
    &vf_info_decimate,
    &vf_info_softpulldown,
    &vf_info_pullup,
    &vf_info_filmdint,
    &vf_info_framestep,
    &vf_info_tile,
    &vf_info_delogo,
    &vf_info_remove_logo,
    &vf_info_hue,
#ifdef CONFIG_LIBAVCODEC_INTERNALS
    &vf_info_spp,
    &vf_info_fspp,
    &vf_info_qp,
    &vf_info_mcdeint,
    &vf_info_geq,
#endif
    &vf_info_yuvcsp,
    &vf_info_kerndeint,
    &vf_info_rgbtest,
    &vf_info_phase,
    &vf_info_divtc,
    &vf_info_harddup,
    &vf_info_softskip,
#ifdef CONFIG_ASS
    &vf_info_ass,
#endif
    &vf_info_yadif,
    &vf_info_blackframe,
    &vf_info_ow,
    &vf_info_fixpts,
    NULL
};

// For the vf option
const m_obj_list_t vf_obj_list = {
  (void**)filter_list,
  M_ST_OFF(vf_info_t,name),
  M_ST_OFF(vf_info_t,info),
  M_ST_OFF(vf_info_t,opts)
};

//============================================================================
// mpi stuff:

void vf_mpi_clear(mp_image_t* mpi,int x0,int y0,int w,int h){
    int y;
    if(mpi->flags&MP_IMGFLAG_PLANAR){
	y0&=~1;h+=h&1;
	if(x0==0 && w==mpi->width){
	    // full width clear:
	    memset(mpi->planes[0]+mpi->stride[0]*y0,0,mpi->stride[0]*h);
	    memset(mpi->planes[1]+mpi->stride[1]*(y0>>mpi->chroma_y_shift),128,mpi->stride[1]*(h>>mpi->chroma_y_shift));
	    memset(mpi->planes[2]+mpi->stride[2]*(y0>>mpi->chroma_y_shift),128,mpi->stride[2]*(h>>mpi->chroma_y_shift));
	} else
	for(y=y0;y<y0+h;y+=2){
	    memset(mpi->planes[0]+x0+mpi->stride[0]*y,0,w);
	    memset(mpi->planes[0]+x0+mpi->stride[0]*(y+1),0,w);
	    memset(mpi->planes[1]+(x0>>mpi->chroma_x_shift)+mpi->stride[1]*(y>>mpi->chroma_y_shift),128,(w>>mpi->chroma_x_shift));
	    memset(mpi->planes[2]+(x0>>mpi->chroma_x_shift)+mpi->stride[2]*(y>>mpi->chroma_y_shift),128,(w>>mpi->chroma_x_shift));
	}
	return;
    }
    // packed:
    for(y=y0;y<y0+h;y++){
	unsigned char* dst=mpi->planes[0]+mpi->stride[0]*y+(mpi->bpp>>3)*x0;
	if(mpi->flags&MP_IMGFLAG_YUV){
	    unsigned int* p=(unsigned int*) dst;
	    int size=(mpi->bpp>>3)*w/4;
	    int i;
#if HAVE_BIGENDIAN
#define CLEAR_PACKEDYUV_PATTERN 0x00800080
#define CLEAR_PACKEDYUV_PATTERN_SWAPPED 0x80008000
#else
#define CLEAR_PACKEDYUV_PATTERN 0x80008000
#define CLEAR_PACKEDYUV_PATTERN_SWAPPED 0x00800080
#endif
	    if(mpi->flags&MP_IMGFLAG_SWAPPED){
	        for(i=0;i<size-3;i+=4) p[i]=p[i+1]=p[i+2]=p[i+3]=CLEAR_PACKEDYUV_PATTERN_SWAPPED;
		for(;i<size;i++) p[i]=CLEAR_PACKEDYUV_PATTERN_SWAPPED;
	    } else {
	        for(i=0;i<size-3;i+=4) p[i]=p[i+1]=p[i+2]=p[i+3]=CLEAR_PACKEDYUV_PATTERN;
		for(;i<size;i++) p[i]=CLEAR_PACKEDYUV_PATTERN;
	    }
	} else
	    memset(dst,0,(mpi->bpp>>3)*w);
    }
}

mp_image_t* vf_get_image(vf_instance_t* vf, unsigned int outfmt, int mp_imgtype, int mp_imgflag, int w, int h){
  mp_image_t* mpi=NULL;
  int w2;
  int number = mp_imgtype >> 16;

#ifdef MP_DEBUG
  assert(w == -1 || w >= vf->w);
  assert(h == -1 || h >= vf->h);
  assert(vf->w > 0);
  assert(vf->h > 0);
#endif

//  fprintf(stderr, "get_image: %d:%d, vf: %d:%d\n", w,h,vf->w,vf->h);

  if (w == -1) w = vf->w;
  if (h == -1) h = vf->h;

  w2=(mp_imgflag&MP_IMGFLAG_ACCEPT_ALIGNED_STRIDE)?((w+15)&(~15)):w;

  if(vf->put_image==vf_next_put_image){
      // passthru mode, if the filter uses the fallback/default put_image() code
      return vf_get_image(vf->next,outfmt,mp_imgtype,mp_imgflag,w,h);
  }

  // Note: we should call libvo first to check if it supports direct rendering
  // and if not, then fallback to software buffers:
  switch(mp_imgtype & 0xff){
  case MP_IMGTYPE_EXPORT:
    if(!vf->imgctx.export_images[0]) vf->imgctx.export_images[0]=new_mp_image(w2,h);
    mpi=vf->imgctx.export_images[0];
    break;
  case MP_IMGTYPE_STATIC:
    if(!vf->imgctx.static_images[0]) vf->imgctx.static_images[0]=new_mp_image(w2,h);
    mpi=vf->imgctx.static_images[0];
    break;
  case MP_IMGTYPE_TEMP:
    if(!vf->imgctx.temp_images[0]) vf->imgctx.temp_images[0]=new_mp_image(w2,h);
    mpi=vf->imgctx.temp_images[0];
    break;
  case MP_IMGTYPE_IPB:
    if(!(mp_imgflag&MP_IMGFLAG_READABLE)){ // B frame:
      if(!vf->imgctx.temp_images[0]) vf->imgctx.temp_images[0]=new_mp_image(w2,h);
      mpi=vf->imgctx.temp_images[0];
      break;
    }
  case MP_IMGTYPE_IP:
    if(!vf->imgctx.static_images[vf->imgctx.static_idx]) vf->imgctx.static_images[vf->imgctx.static_idx]=new_mp_image(w2,h);
    mpi=vf->imgctx.static_images[vf->imgctx.static_idx];
    vf->imgctx.static_idx^=1;
    break;
  case MP_IMGTYPE_NUMBERED:
    if (number == -1) {
      int i;
      for (i = 0; i < NUM_NUMBERED_MPI; i++)
        if (!vf->imgctx.numbered_images[i] || !vf->imgctx.numbered_images[i]->usage_count)
          break;
      number = i;
    }
    if (number < 0 || number >= NUM_NUMBERED_MPI) return NULL;
    if (!vf->imgctx.numbered_images[number]) vf->imgctx.numbered_images[number] = new_mp_image(w2,h);
    mpi = vf->imgctx.numbered_images[number];
    mpi->number = number;
    break;
  }
  if(mpi){
    mpi->type=mp_imgtype;
    mpi->w=vf->w; mpi->h=vf->h;
    // keep buffer allocation status & color flags only:
//    mpi->flags&=~(MP_IMGFLAG_PRESERVE|MP_IMGFLAG_READABLE|MP_IMGFLAG_DIRECT);
    mpi->flags&=MP_IMGFLAG_ALLOCATED|MP_IMGFLAG_TYPE_DISPLAYED|MP_IMGFLAGMASK_COLORS;
    // accept restrictions, draw_slice and palette flags only:
    mpi->flags|=mp_imgflag&(MP_IMGFLAGMASK_RESTRICTIONS|MP_IMGFLAG_DRAW_CALLBACK|MP_IMGFLAG_RGB_PALETTE);
    if(!vf->draw_slice) mpi->flags&=~MP_IMGFLAG_DRAW_CALLBACK;
    if(mpi->width!=w2 || mpi->height!=h){
//	printf("vf.c: MPI parameters changed!  %dx%d -> %dx%d   \n", mpi->width,mpi->height,w2,h);
	if(mpi->flags&MP_IMGFLAG_ALLOCATED){
	    if(mpi->width<w2 || mpi->height<h){
		// need to re-allocate buffer memory:
		av_free(mpi->planes[0]);
		mpi->flags&=~MP_IMGFLAG_ALLOCATED;
		mp_msg(MSGT_VFILTER,MSGL_V,"vf.c: have to REALLOCATE buffer memory :(\n");
	    }
//	} else {
	} {
	    mpi->width=w2; mpi->chroma_width=(w2 + (1<<mpi->chroma_x_shift) - 1)>>mpi->chroma_x_shift;
	    mpi->height=h; mpi->chroma_height=(h + (1<<mpi->chroma_y_shift) - 1)>>mpi->chroma_y_shift;
	}
    }
    if(!mpi->bpp) mp_image_setfmt(mpi,outfmt);
    if(!(mpi->flags&MP_IMGFLAG_ALLOCATED) && mpi->type>MP_IMGTYPE_EXPORT){

	// check libvo first!
	if(vf->get_image) vf->get_image(vf,mpi);

        if(!(mpi->flags&MP_IMGFLAG_DIRECT)){
          // non-direct and not yet allocated image. allocate it!
          if (!mpi->bpp) { // no way we can allocate this
              mp_msg(MSGT_DECVIDEO, MSGL_FATAL,
                     "vf_get_image: Tried to allocate a format that can not be allocated!\n");
              return NULL;
          }

	  // check if codec prefer aligned stride:
	  if(mp_imgflag&MP_IMGFLAG_PREFER_ALIGNED_STRIDE){
	      int align=(mpi->flags&MP_IMGFLAG_PLANAR &&
	                 mpi->flags&MP_IMGFLAG_YUV) ?
			 (8<<mpi->chroma_x_shift)-1 : 15; // -- maybe FIXME
	      w2=((w+align)&(~align));
	      if(mpi->width!=w2){
	          // we have to change width... check if we CAN co it:
		  int flags=vf->query_format(vf,outfmt); // should not fail
		  if(!(flags&3)) mp_msg(MSGT_DECVIDEO,MSGL_WARN,"??? vf_get_image{vf->query_format(outfmt)} failed!\n");
//		  printf("query -> 0x%X    \n",flags);
		  if(flags&VFCAP_ACCEPT_STRIDE){
	              mpi->width=w2;
		      mpi->chroma_width=(w2 + (1<<mpi->chroma_x_shift) - 1)>>mpi->chroma_x_shift;
		  }
	      }
	  }

	  mp_image_alloc_planes(mpi);
//	  printf("clearing img!\n");
	  vf_mpi_clear(mpi,0,0,mpi->width,mpi->height);
        }
    }
    if(mpi->flags&MP_IMGFLAG_DRAW_CALLBACK)
	if(vf->start_slice) vf->start_slice(vf,mpi);
    if(!(mpi->flags&MP_IMGFLAG_TYPE_DISPLAYED)){
	    mp_msg(MSGT_DECVIDEO,MSGL_V,"*** [%s] %s%s mp_image_t, %dx%dx%dbpp %s %s, %d bytes\n",
		  vf->info->name,
		  (mpi->type==MP_IMGTYPE_EXPORT)?"Exporting":
	          ((mpi->flags&MP_IMGFLAG_DIRECT)?"Direct Rendering":"Allocating"),
	          (mpi->flags&MP_IMGFLAG_DRAW_CALLBACK)?" (slices)":"",
	          mpi->width,mpi->height,mpi->bpp,
		  (mpi->flags&MP_IMGFLAG_YUV)?"YUV":((mpi->flags&MP_IMGFLAG_SWAPPED)?"BGR":"RGB"),
		  (mpi->flags&MP_IMGFLAG_PLANAR)?"planar":"packed",
	          mpi->bpp*mpi->width*mpi->height/8);
	    mp_msg(MSGT_DECVIDEO,MSGL_DBG2,"(imgfmt: %x, planes: %p,%p,%p strides: %d,%d,%d, chroma: %dx%d, shift: h:%d,v:%d)\n",
		mpi->imgfmt, mpi->planes[0], mpi->planes[1], mpi->planes[2],
		mpi->stride[0], mpi->stride[1], mpi->stride[2],
		mpi->chroma_width, mpi->chroma_height, mpi->chroma_x_shift, mpi->chroma_y_shift);
	    mpi->flags|=MP_IMGFLAG_TYPE_DISPLAYED;
    }

  mpi->qscale = NULL;
  }
  mpi->usage_count++;
//    printf("\rVF_MPI: %p %p %p %d %d %d    \n",
//	mpi->planes[0],mpi->planes[1],mpi->planes[2],
//	mpi->stride[0],mpi->stride[1],mpi->stride[2]);
  return mpi;
}

//============================================================================

// By default vf doesn't accept MPEGPES
static int vf_default_query_format(struct vf_instance *vf, unsigned int fmt){
  if(fmt == IMGFMT_MPEGPES) return 0;
  return vf_next_query_format(vf,fmt);
}

struct vf_instance *vf_open_plugin_noerr(struct MPOpts *opts,
                                         const vf_info_t * const *filter_list,
                                         vf_instance_t *next, const char *name,
                                         char **args, int *retcode)
{
    vf_instance_t* vf;
    int i;
    for(i=0;;i++){
	if(!filter_list[i]){
	    mp_tmsg(MSGT_VFILTER,MSGL_ERR,"Couldn't find video filter '%s'.\n",name);
	    return NULL; // no such filter!
	}
	if(!strcmp(filter_list[i]->name,name)) break;
    }
    vf = calloc(1, sizeof *vf);
    vf->opts = opts;
    vf->info=filter_list[i];
    vf->next=next;
    vf->config=vf_next_config;
    vf->control=vf_next_control;
    vf->query_format=vf_default_query_format;
    vf->put_image=vf_next_put_image;
    vf->default_caps=VFCAP_ACCEPT_STRIDE;
    vf->default_reqs=0;
    if(vf->info->opts) { // vf_vo get some special argument
      const m_struct_t* st = vf->info->opts;
      void* vf_priv = m_struct_alloc(st);
      int n;
      for(n = 0 ; args && args[2*n] ; n++)
	m_struct_set(st,vf_priv,args[2*n],args[2*n+1]);
      vf->priv = vf_priv;
      args = NULL;
    } else // Otherwise we should have the '_oldargs_'
      if(args && !strcmp(args[0],"_oldargs_"))
	args = (char**)args[1];
      else
	args = NULL;
    *retcode = vf->info->vf_open(vf,(char*)args);
    if (*retcode > 0)
        return vf;
    free(vf);
    return NULL;
}

struct vf_instance *vf_open_plugin(struct MPOpts *opts,
                                   const vf_info_t * const *filter_list,
                                   vf_instance_t *next, const char *name,
                                   char **args)
{
    struct vf_instance *vf = vf_open_plugin_noerr(opts, filter_list, next,
                                                  name, args, &(int){0});
    if (!vf)
        mp_tmsg(MSGT_VFILTER, MSGL_ERR, "Couldn't open video filter '%s'.\n",
                name);
    return vf;
}

vf_instance_t* vf_open_filter(struct MPOpts *opts, vf_instance_t* next, const char *name, char **args){
  if(args && strcmp(args[0],"_oldargs_")) {
    int i,l = 0;
    for(i = 0 ; args && args[2*i] ; i++)
      l += 1 + strlen(args[2*i]) + 1 + strlen(args[2*i+1]);
    l += strlen(name);
    {
      char str[l+1];
      char* p = str;
      p += sprintf(str,"%s",name);
      for(i = 0 ; args && args[2*i] ; i++)
	p += sprintf(p," %s=%s",args[2*i],args[2*i+1]);
      mp_msg(MSGT_VFILTER, MSGL_INFO, "%s[%s]\n",
             mp_gtext("Opening video filter: "), str);
    }
  } else if(strcmp(name,"vo")) {
    if(args && strcmp(args[0],"_oldargs_") == 0)
        mp_msg(MSGT_VFILTER, MSGL_INFO, "%s[%s=%s]\n",
               mp_gtext("Opening video filter: "), name, args[1]);
    else
        mp_msg(MSGT_VFILTER, MSGL_INFO, "%s[%s]\n",
               mp_gtext("Opening video filter: "), name);
  }
  return vf_open_plugin(opts, filter_list,next,name,args);
}

/**
 * \brief adds a filter before the last one (which should be the vo filter).
 * \param vf start of the filter chain.
 * \param name name of the filter to add.
 * \param args argument list for the filter.
 * \return pointer to the filter instance that was created.
 */
vf_instance_t* vf_add_before_vo(vf_instance_t **vf, char *name, char **args) {
  struct MPOpts *opts = (*vf)->opts;
  vf_instance_t *vo, *prev = NULL, *new;
  // Find the last filter (should be vf_vo)
  for (vo = *vf; vo->next; vo = vo->next)
    prev = vo;
  new = vf_open_filter(opts, vo, name, args);
  if (prev)
    prev->next = new;
  else
    *vf = new;
  return new;
}

//============================================================================

unsigned int vf_match_csp(vf_instance_t** vfp,const unsigned int* list,unsigned int preferred){
    vf_instance_t* vf=*vfp;
    struct MPOpts *opts = vf->opts;
    const unsigned int* p;
    unsigned int best=0;
    int ret;
    if((p=list)) while(*p){
	ret=vf->query_format(vf,*p);
	mp_msg(MSGT_VFILTER,MSGL_V,"[%s] query(%s) -> %d\n",vf->info->name,vo_format_name(*p),ret&3);
	if(ret&2){ best=*p; break;} // no conversion -> bingo!
	if(ret&1 && !best) best=*p; // best with conversion
	++p;
    }
    if(best) return best; // bingo, they have common csp!
    // ok, then try with scale:
    if(vf->info == &vf_info_scale) return 0; // avoid infinite recursion!
    vf=vf_open_filter(opts, vf,"scale",NULL);
    if(!vf) return 0; // failed to init "scale"
    // try the preferred csp first:
    if(preferred && vf->query_format(vf,preferred)) best=preferred; else
    // try the list again, now with "scaler" :
    if((p=list)) while(*p){
	ret=vf->query_format(vf,*p);
	mp_msg(MSGT_VFILTER,MSGL_V,"[%s] query(%s) -> %d\n",vf->info->name,vo_format_name(*p),ret&3);
	if(ret&2){ best=*p; break;} // no conversion -> bingo!
	if(ret&1 && !best) best=*p; // best with conversion
	++p;
    }
    if(best) *vfp=vf; // else uninit vf  !FIXME!
    return best;
}

void vf_clone_mpi_attributes(mp_image_t* dst, mp_image_t* src){
    dst->pict_type= src->pict_type;
    dst->fields = src->fields;
    dst->qscale_type= src->qscale_type;
    if(dst->width == src->width && dst->height == src->height){
	dst->qstride= src->qstride;
	dst->qscale= src->qscale;
    }
}

void vf_queue_frame(vf_instance_t *vf, int (*func)(vf_instance_t *))
{
    vf->continue_buffered_image = func;
}

// Output the next buffered image (if any) from the filter chain.
// The queue could be kept as a simple stack/list instead avoiding the
// looping here, but there's currently no good context variable where
// that could be stored so this was easier to implement.

int vf_output_queued_frame(vf_instance_t *vf)
{
    while (1) {
	int ret;
	vf_instance_t *current;
	vf_instance_t *last=NULL;
	int (*tmp)(vf_instance_t *);
	for (current = vf; current; current = current->next)
	    if (current->continue_buffered_image)
		last = current;
	if (!last)
	    return 0;
	tmp = last->continue_buffered_image;
	last->continue_buffered_image = NULL;
	ret = tmp(last);
	if (ret)
	    return ret;
    }
}


/**
 * \brief Video config() function wrapper
 *
 * Blocks config() calls with different size or format for filters
 * with VFCAP_CONSTANT
 *
 * First call is redirected to vf->config.
 *
 * In following calls, it verifies that the configuration parameters
 * are unchanged, and returns either success or error.
 *
*/
int vf_config_wrapper(struct vf_instance *vf,
		    int width, int height, int d_width, int d_height,
		    unsigned int flags, unsigned int outfmt)
{
    int r;
    if ((vf->default_caps&VFCAP_CONSTANT) && vf->fmt.have_configured) {
        if ((vf->fmt.orig_width != width)
	    || (vf->fmt.orig_height != height)
	    || (vf->fmt.orig_fmt != outfmt)) {
            mp_tmsg(MSGT_VFILTER,MSGL_ERR,"\nNew video file has different resolution or colorspace than the previous one.\n");
            return 0;
        }
        return 1;
    }
    vf->fmt.have_configured = 1;
    vf->fmt.orig_height = height;
    vf->fmt.orig_width = width;
    vf->fmt.orig_fmt = outfmt;
    r = vf->config(vf, width, height, d_width, d_height, flags, outfmt);
    if (!r) vf->fmt.have_configured = 0;
    return r;
}

int vf_next_config(struct vf_instance *vf,
        int width, int height, int d_width, int d_height,
	unsigned int voflags, unsigned int outfmt){
    struct MPOpts *opts = vf->opts;
    int miss;
    int flags=vf->next->query_format(vf->next,outfmt);
    if(!flags){
	// hmm. colorspace mismatch!!!
	// let's insert the 'scale' filter, it does the job for us:
	vf_instance_t* vf2;
	if(vf->next->info==&vf_info_scale) return 0; // scale->scale
	vf2=vf_open_filter(opts, vf->next,"scale",NULL);
	if(!vf2) return 0; // shouldn't happen!
	vf->next=vf2;
	flags=vf->next->query_format(vf->next,outfmt);
	if(!flags){
	    mp_tmsg(MSGT_VFILTER,MSGL_ERR,"Cannot find matching colorspace, even by inserting 'scale' :(\n");
	    return 0; // FAIL
	}
    }
    mp_msg(MSGT_VFILTER,MSGL_V,"REQ: flags=0x%X  req=0x%X  \n",flags,vf->default_reqs);
    miss=vf->default_reqs - (flags&vf->default_reqs);
    if(miss&VFCAP_ACCEPT_STRIDE){
	// vf requires stride support but vf->next doesn't support it!
	// let's insert the 'expand' filter, it does the job for us:
	vf_instance_t* vf2=vf_open_filter(opts, vf->next,"expand",NULL);
	if(!vf2) return 0; // shouldn't happen!
	vf->next=vf2;
    }
    vf->next->w = width; vf->next->h = height;
    return vf_config_wrapper(vf->next,width,height,d_width,d_height,voflags,outfmt);
}

int vf_next_control(struct vf_instance *vf, int request, void* data){
    return vf->next->control(vf->next,request,data);
}

int vf_next_query_format(struct vf_instance *vf, unsigned int fmt){
    int flags=vf->next->query_format(vf->next,fmt);
    if(flags) flags|=vf->default_caps;
    return flags;
}

int vf_next_put_image(struct vf_instance *vf,mp_image_t *mpi, double pts){
    return vf->next->put_image(vf->next,mpi, pts);
}

void vf_next_draw_slice(struct vf_instance *vf,unsigned char** src, int * stride,int w, int h, int x, int y){
    if (vf->next->draw_slice) {
	vf->next->draw_slice(vf->next,src,stride,w,h,x,y);
	return;
    }
    if (!vf->dmpi) {
	mp_msg(MSGT_VFILTER,MSGL_ERR,"draw_slice: dmpi not stored by vf_%s\n", vf->info->name);
	return;
    }
    if (!(vf->dmpi->flags & MP_IMGFLAG_PLANAR)) {
	memcpy_pic(vf->dmpi->planes[0]+y*vf->dmpi->stride[0]+vf->dmpi->bpp/8*x,
	    src[0], vf->dmpi->bpp/8*w, h, vf->dmpi->stride[0], stride[0]);
	return;
    }
    memcpy_pic(vf->dmpi->planes[0]+y*vf->dmpi->stride[0]+x, src[0],
	w, h, vf->dmpi->stride[0], stride[0]);
    memcpy_pic(vf->dmpi->planes[1]+(y>>vf->dmpi->chroma_y_shift)*vf->dmpi->stride[1]+(x>>vf->dmpi->chroma_x_shift),
	src[1], w>>vf->dmpi->chroma_x_shift, h>>vf->dmpi->chroma_y_shift, vf->dmpi->stride[1], stride[1]);
    memcpy_pic(vf->dmpi->planes[2]+(y>>vf->dmpi->chroma_y_shift)*vf->dmpi->stride[2]+(x>>vf->dmpi->chroma_x_shift),
	src[2], w>>vf->dmpi->chroma_x_shift, h>>vf->dmpi->chroma_y_shift, vf->dmpi->stride[2], stride[2]);
}

//============================================================================

vf_instance_t *append_filters(vf_instance_t* last,
                              struct m_obj_settings *vf_settings)
{
  struct MPOpts *opts = last->opts;
  vf_instance_t* vf;
  int i;

  if(vf_settings) {
    // We want to add them in the 'right order'
    for(i = 0 ; vf_settings[i].name ; i++)
      /* NOP */;
    for(i-- ; i >= 0 ; i--) {
      //printf("Open filter %s\n",vf_settings[i].name);
      vf = vf_open_filter(opts, last,vf_settings[i].name,vf_settings[i].attribs);
      if(vf) last=vf;
    }
  }
  return last;
}

//============================================================================

void vf_uninit_filter(vf_instance_t* vf){
    if(vf->uninit) vf->uninit(vf);
    free_mp_image(vf->imgctx.static_images[0]);
    free_mp_image(vf->imgctx.static_images[1]);
    free_mp_image(vf->imgctx.temp_images[0]);
    free_mp_image(vf->imgctx.export_images[0]);
    for (int i = 0; i < NUM_NUMBERED_MPI; i++)
        free_mp_image(vf->imgctx.numbered_images[i]);
    free(vf);
}

void vf_uninit_filter_chain(vf_instance_t* vf){
    while(vf){
	vf_instance_t* next=vf->next;
	vf_uninit_filter(vf);
	vf=next;
    }
}<|MERGE_RESOLUTION|>--- conflicted
+++ resolved
@@ -135,12 +135,6 @@
     &vf_info_vo,
     &vf_info_format,
     &vf_info_noformat,
-<<<<<<< HEAD
-#ifdef CONFIG_LIBSWSCALE_INTERNALS
-    &vf_info_yuy2,
-#endif
-=======
->>>>>>> 0a33fdb8
     &vf_info_flip,
 #ifdef CONFIG_LIBSWSCALE_INTERNALS
     &vf_info_rgb2bgr,
