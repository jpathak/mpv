/*
 * This file is part of MPlayer.
 *
 * MPlayer is free software; you can redistribute it and/or modify
 * it under the terms of the GNU General Public License as published by
 * the Free Software Foundation; either version 2 of the License, or
 * (at your option) any later version.
 *
 * MPlayer is distributed in the hope that it will be useful,
 * but WITHOUT ANY WARRANTY; without even the implied warranty of
 * MERCHANTABILITY or FITNESS FOR A PARTICULAR PURPOSE.  See the
 * GNU General Public License for more details.
 *
 * You should have received a copy of the GNU General Public License along
 * with MPlayer; if not, write to the Free Software Foundation, Inc.,
 * 51 Franklin Street, Fifth Floor, Boston, MA 02110-1301 USA.
 */

#define VCODEC_COPY 0
#define VCODEC_FRAMENO 1
// real codecs:
#define VCODEC_LIBAVCODEC 4
#define VCODEC_VFW 7
#define VCODEC_LIBDV 8
#define VCODEC_XVID 9
#define VCODEC_QTVIDEO 10
#define VCODEC_NUV 11
#define VCODEC_RAW 12
#define VCODEC_X264 13

#define ACODEC_COPY 0
#define ACODEC_PCM 1
#define ACODEC_VBRMP3 2
#define ACODEC_NULL 3
#define ACODEC_LAVC 4
#define ACODEC_TOOLAME 5
#define ACODEC_FAAC 6
#define ACODEC_TWOLAME 7

#include <stdio.h>
#include <stdlib.h>
#include <string.h>
#include <signal.h>
#include "config.h"

#ifdef __MINGW32__
#define        SIGHUP 1
#define        SIGQUIT 3
#define        SIGPIPE 13
#endif
#if defined(__MINGW32__) || defined(__CYGWIN__)
#include <windows.h>
#endif

#include <sys/time.h>

#include "mp_msg.h"
#include "av_log.h"

#include "codec-cfg.h"
#include "m_option.h"
#include "m_config.h"
#include "parser-mecmd.h"
#include "parser-cfg.h"
#include "mp_fifo.h"
#include "get_path.h"

#ifdef CONFIG_WIN32DLL
#include "loader/drv.h"         // for SetCodecPath()
#endif

#include "stream/stream.h"
#include "libmpdemux/aviprint.h"
#include "libmpdemux/demuxer.h"
#include "libmpdemux/stheader.h"
#include "libmpdemux/mp3_hdr.h"
#include "libmpdemux/muxer.h"

#include "input/input.h"
#include "libvo/video_out.h"

#include "libaf/af_format.h"

#include "libmpcodecs/mp_image.h"
#include "libmpcodecs/dec_audio.h"
#include "libmpcodecs/dec_video.h"
#include "libmpcodecs/vf.h"
#include "libmpcodecs/vd.h"

// for MPEGLAYER3WAVEFORMAT:
#include "libmpdemux/ms_hdr.h"

#include <inttypes.h>

#include "libvo/fastmemcpy.h"

#include "osdep/timer.h"

#ifdef CONFIG_DVDREAD
#include "stream/stream_dvd.h"
#endif

#include "stream/stream_dvdnav.h"
#include "libavcodec/avcodec.h"

#include "libmpcodecs/ae.h"
#include "options.h"
#include "defaultopts.h"

MPOpts opts;
struct osd_state *osd;

const int under_mencoder = 1;
int vo_doublebuffering=0;
int vo_directrendering=0;
int forced_subs_only=0;

//--------------------------

// cache2:
int stream_cache_size=-1;
#ifdef CONFIG_STREAM_CACHE
extern int cache_fill_status;

float stream_cache_min_percent=20.0;
float stream_cache_seek_min_percent=50.0;
#else
#define cache_fill_status 0
#endif

int vobsub_id=-1;
char* audio_lang=NULL;
char* dvdsub_lang=NULL;
static char* spudec_ifo=NULL;

static char** audio_codec_list=NULL;  // override audio codec
static char** video_codec_list=NULL;  // override video codec
static char** audio_fm_list=NULL;     // override audio codec family
static char** video_fm_list=NULL;     // override video codec family
extern char *demuxer_name; // override demuxer
extern char *audio_demuxer_name; // override audio demuxer
extern char *sub_demuxer_name; // override sub demuxer

static int out_audio_codec=-1;
static int out_video_codec=-1;

int out_file_format=MUXER_TYPE_AVI;	// default to AVI
int quiet=0;
double video_time_usage=0;
double vout_time_usage=0;
double max_video_time_usage=0;
double max_vout_time_usage=0;
double cur_video_time_usage=0;
double cur_vout_time_usage=0;
int benchmark=0;

#include "osdep/priority.h"

// A-V sync:
int delay_corrected=1;
static float default_max_pts_correction=-1;//0.01f;
static float max_pts_correction=0;//default_max_pts_correction;
static float c_total=0;

static float audio_preload=0.5;
static float audio_delay_fix=0.0;
static float audio_delay=0.0;
static int ignore_start=0;
static int audio_density=2;

double force_fps=0;
static double force_ofps=0; // set to 24 for inverse telecine
static int skip_limit=-1;

static int force_srate=0;
static int audio_output_format=0;

char *vobsub_out=NULL;
unsigned int vobsub_out_index=0;
char *vobsub_out_id=NULL;

char* out_filename=NULL;

char *force_fourcc=NULL;
int force_audiofmttag=-1;

char* passtmpfile="divx2pass.log";

static int play_n_frames=-1;
static int play_n_frames_mf=-1;

#include "libvo/font_load.h"
#include "libvo/sub.h"

// sub:
char *font_name=NULL;
char *sub_font_name=NULL;
extern int font_fontconfig;
float font_factor=0.75;
char **sub_name=NULL;
float sub_delay=0;
float sub_fps=0;
int   sub_auto = 0;
int   subcc_enabled=0;
int   suboverlap_enabled = 1;

int auto_expand=1;
int encode_duplicates=1;

// infos are empty by default
char *info_name=NULL;
char *info_artist=NULL;
char *info_genre=NULL;
char *info_subject=NULL;
char *info_copyright=NULL;
char *info_sourceform=NULL;
char *info_comment=NULL;

// Needed by libmpcodecs vf_vo.c
int vo_config(struct vo *vo, uint32_t width, uint32_t height,
	      uint32_t d_width, uint32_t d_height, uint32_t flags,
	      char *title, uint32_t format) { abort(); }
int vo_control(struct vo *vo, uint32_t request, void *data) { abort(); }
void vo_seek_reset(struct vo *vo) { abort(); }
int vo_draw_image(struct vo *vo, struct mp_image *mpi, double pts) { abort(); }
int vo_draw_frame(struct vo *vo, uint8_t *src[]) { abort(); }
int vo_draw_slice(struct vo *vo, uint8_t *src[], int stride[], int w, int h, int x, int y) { abort(); }
void vo_draw_osd(struct vo *vo, struct osd_state *osd) { abort(); }
void vo_flip_page(struct vo *vo, uint32_t pts_us, int duration) { abort(); }
void vo_check_events(struct vo *vo) { abort(); }

// Needed by getch2
struct mp_fifo;
void mplayer_put_key(struct mp_fifo *fifo, int code)
{
}

#include "ass_mp.h"
char *current_module;
#include "mpcommon.h"

// Needed by mpcommon.c
void set_osd_subtitle(struct MPContext *mpctx, subtitle *subs) {
    vo_sub = subs;
    vo_osd_changed(OSDTYPE_SUBTITLE);
}

//-------------------------- config stuff:

m_config_t* mconfig;

static int cfg_inc_verbose(m_option_t *conf){ ++verbose; return 0;}

static int cfg_include(m_option_t *conf, char *filename){
	return m_config_parse_config_file(mconfig, filename);
}

static double seek_to_sec;
static off_t seek_to_byte=0;

static m_time_size_t end_at = { .type = END_AT_NONE, .pos = 0 };

static char * frameno_filename=NULL;

typedef struct {
    unsigned char* start;
    int in_size;
    float frame_time;
    int already_read;
} s_frame_data;

#include "edl.h"
static edl_record_ptr edl_records = NULL; ///< EDL entries memory area
static edl_record_ptr next_edl_record = NULL; ///< only for traversing edl_records
static short edl_muted; ///< Stores whether EDL is currently in muted mode.
static short edl_seeking; ///< When non-zero, stream is seekable.
static short edl_seek_type; ///< When non-zero, frames are discarded instead of seeking.

#include "cfg-mencoder.h"

#include "spudec.h"
#include "vobsub.h"

#include "libao2/audio_out.h"
/* FIXME */
static void mencoder_exit(int level, const char *how)
{
    if (how)
	mp_tmsg(MSGT_MENCODER, MSGL_INFO, "\nExiting... (%s)\n", how);
    else
	mp_tmsg(MSGT_MENCODER, MSGL_INFO, "\nExiting...\n");

    exit(level);
}

static void parse_cfgfiles( m_config_t* conf )
{
  char *conffile;
  if (!disable_system_conf &&
      m_config_parse_config_file(conf, MPLAYER_CONFDIR "/mencoder.conf") < 0)
    mencoder_exit(1,_("config file error"));

  if (!disable_user_conf) {
    if ((conffile = get_path("mencoder.conf")) == NULL) {
      mp_tmsg(MSGT_CPLAYER,MSGL_ERR,"get_path(\"config\") problem\n");
    } else {
      if (m_config_parse_config_file(conf, conffile) < 0)
        mencoder_exit(1,_("config file error"));
      free(conffile);
    }
  }
}


//---------------------------------------------------------------------------

static int dec_audio(sh_audio_t *sh_audio,unsigned char* buffer,int total){
    int size=0;
    int at_eof=0;
    while(size<total && !at_eof){
	int len=total-size;
		if (decode_audio(sh_audio, len) < 0) at_eof=1;
		if(len>sh_audio->a_out_buffer_len) len=sh_audio->a_out_buffer_len;
		fast_memcpy(buffer+size,sh_audio->a_out_buffer,len);
		sh_audio->a_out_buffer_len-=len; size+=len;
		if(sh_audio->a_out_buffer_len>0)
		    fast_memcpy(sh_audio->a_out_buffer,&sh_audio->a_out_buffer[len],sh_audio->a_out_buffer_len);
    }
    return size;
}

//---------------------------------------------------------------------------

static volatile int at_eof=0;
static volatile int interrupted=0;

static void exit_sighandler(int x){
    at_eof=1;
    interrupted=2; /* 1 means error */
}

static muxer_t* muxer=NULL;

void add_subtitles(char *filename, float fps, int silent)
{
    sub_data *subd;
#ifdef CONFIG_ASS
    ASS_Track *asst = 0;
#endif

    if (!filename) return;

    subd = sub_read_file(filename, fps);
#ifdef CONFIG_ASS
    if (opts.ass_enabled)
#ifdef CONFIG_ICONV
        asst = ass_read_file(ass_library, filename, sub_cp);
#else
        asst = ass_read_file(ass_library, filename, 0);
#endif
    if (opts.ass_enabled && subd && !asst)
        asst = ass_read_subdata(ass_library, subd, fps);

    if (!asst && !subd && !silent)
#else
    if (!subd && !silent)
#endif
        mp_tmsg(MSGT_CPLAYER, MSGL_ERR, "Cannot load subtitles: %s\n",
                filename_recode(filename));

#ifdef CONFIG_ASS
    if (!asst && !subd) return;
    ass_track = asst;
#else
    if (!subd) return;
#endif
    mp_msg(MSGT_IDENTIFY, MSGL_INFO, "ID_FILE_SUB_FILENAME=%s\n",
	   filename_recode(filename));
    subdata = subd;
}

<<<<<<< HEAD
static float stop_time(demuxer_t* demuxer, muxer_stream_t* mux_v) {
=======
/* This function returns the absolute time for which MEncoder will switch files
 * or move in the file so audio can be cut correctly. -1 if there is no limit. */
static float stop_time(demuxer_t* demuxer, muxer_stream_t* mux_v)
{
>>>>>>> 0426d5d7
	float timeleft = -1;
	if (play_n_frames >= 0) timeleft = mux_v->timer + play_n_frames * (double)(mux_v->h.dwScale) / mux_v->h.dwRate;
	if (end_at.type == END_AT_TIME && (timeleft > end_at.pos || timeleft == -1)) timeleft = end_at.pos;
	if (next_edl_record && demuxer && demuxer->video) { // everything is OK to be checked
		float tmp = mux_v->timer + next_edl_record->start_sec - demuxer->video->pts;
		if (timeleft == -1 || timeleft > tmp) {
			// There's less time in EDL than what we already know
			if (next_edl_record->action == EDL_SKIP && edl_seeking) {
				timeleft = tmp;
			} else if (next_edl_record->action == EDL_MUTE) {
				//timeleft = next_edl_record->start_sec - demuxer->video->pts;
				// For the moment (and probably forever) EDL mute doesn't work in MEncoder
			}
		}
	}
	return timeleft;
}

<<<<<<< HEAD
static float calc_a_pts(demux_stream_t *d_audio) {
=======
/// Returns a_pts
static float calc_a_pts(demux_stream_t *d_audio)
{
>>>>>>> 0426d5d7
    sh_audio_t * sh_audio = d_audio ? d_audio->sh : NULL;
    float a_pts = 0.;
    if (sh_audio)
        a_pts = d_audio->pts + (ds_tell_pts(d_audio) - sh_audio->a_in_buffer_len)/(float)sh_audio->i_bps;
    return a_pts;
}

<<<<<<< HEAD
static float forward_audio(float pts, demux_stream_t *d_audio, muxer_stream_t* mux_a) {
=======
/** \brief Seeks audio forward to pts by dumping audio packets
 *  \return The current audio pts. */
static float forward_audio(float pts, demux_stream_t *d_audio, muxer_stream_t* mux_a)
{
>>>>>>> 0426d5d7
    sh_audio_t * sh_audio = d_audio ? d_audio->sh : NULL;
    int samplesize, avg;
    float a_pts = calc_a_pts(d_audio);

    if (!sh_audio) return a_pts;

    if (sh_audio->audio.dwScale) samplesize = sh_audio->audio.dwSampleSize;
    else samplesize = (sh_audio->wf ? sh_audio->wf->nBlockAlign : 1);
    avg = (sh_audio->wf ? sh_audio->wf->nAvgBytesPerSec : sh_audio->i_bps);

    // after a demux_seek, a_pts will be zero until you read some audio.
    // carefully checking if a_pts is truely correct by reading tiniest amount of data possible.
    if (pts > a_pts && a_pts == 0.0 && samplesize) {
        if (demux_read_data(sh_audio->ds,mux_a->buffer,samplesize) <= 0) return a_pts; // EOF
        a_pts = calc_a_pts(d_audio);
    }

    while (pts > a_pts) {
        int len;
        if (samplesize) {
            len = avg * (pts - a_pts > 0.5 ? 0.5 : pts - a_pts);
            len/= samplesize; if(len<1) len=1;
            len*= samplesize;
            len = demux_read_data(sh_audio->ds,mux_a->buffer,len);
        } else {
            unsigned char * crap;
            len = ds_get_packet(sh_audio->ds, &crap);
        }
        if (len <= 0) break; // EOF of audio.
        a_pts = calc_a_pts(d_audio);
    }
    return a_pts;
}

<<<<<<< HEAD
static int slowseek(float end_pts, demux_stream_t *d_video, demux_stream_t *d_audio, muxer_stream_t* mux_a, s_frame_data * frame_data, int framecopy, int print_info) {
=======
/** \brief Seeks slowly by dumping frames.
 *  \return 1 for success, 2 for EOF. */
static int slowseek(float end_pts, demux_stream_t *d_video,
                    demux_stream_t *d_audio, muxer_stream_t *mux_a,
                    s_frame_data *frame_data, int framecopy, int print_info)
{
>>>>>>> 0426d5d7
    sh_video_t * sh_video = d_video->sh;
    vf_instance_t * vfilter = sh_video ? sh_video->vfilter : NULL;
    int done = 0;

    while (!interrupted) {
        float a_pts = 0.;

        if (!frame_data->already_read) { // when called after fixdelay, a frame is already read
            frame_data->in_size = video_read_frame(sh_video, &frame_data->frame_time, &frame_data->start, force_fps);
            if(frame_data->in_size<0) return 2;
            sh_video->timer += frame_data->frame_time;
        }
        frame_data->already_read = 0;

        a_pts = forward_audio(sh_video->pts - frame_data->frame_time + audio_delay, d_audio, mux_a);

        if (done) {
            // wait for keyframe in case of -ovc copy
            if (!framecopy || (sh_video->ds->flags & 1)) {
                frame_data->already_read = 1;
                return 1;
            }
        }
        if (sh_video->pts >= end_pts) done = 1;

        if (vfilter) {
            sh_video->vfilter->control(sh_video->vfilter, VFCTRL_SET_OSD_OBJ,
                                       osd);
            int softskip = (vfilter->control(vfilter, VFCTRL_SKIP_NEXT_FRAME, 0) == CONTROL_TRUE);
            void *decoded_frame = decode_video(sh_video, frame_data->start, frame_data->in_size, !softskip, MP_NOPTS_VALUE);
	    if (decoded_frame)
                if (filter_video(sh_video, decoded_frame, MP_NOPTS_VALUE)) {
                    struct vf_instance *vf = sh_video->vfilter;
                    vf->control(vf, VFCTRL_DRAW_EOSD, NULL);
                    vf->control(vf, VFCTRL_DRAW_OSD, osd);
                }
        }

        if (print_info) mp_tmsg(MSGT_MENCODER, MSGL_STATUS,
               "EDL SKIP: Start: %.2f  End: %.2f   Current: V: %.2f  A: %.2f     \r",
               next_edl_record->start_sec, next_edl_record->stop_sec,
               sh_video->pts, a_pts);
    }
    if (interrupted) return 2;
    return 1;
}

<<<<<<< HEAD
static void fixdelay(demux_stream_t *d_video, demux_stream_t *d_audio, muxer_stream_t* mux_a, s_frame_data * frame_data, int framecopy) {
=======
/// Deletes audio or video as told by -delay to sync
static void fixdelay(demux_stream_t *d_video, demux_stream_t *d_audio,
                     muxer_stream_t *mux_a, s_frame_data *frame_data,
                     int framecopy)
{
>>>>>>> 0426d5d7
    // TODO: Find a way to encode silence instead of deleting video
    sh_video_t * sh_video = d_video->sh;
    float a_pts;

    // demux_seek has a weirdness that sh_video->pts is meaningless,
    // until a single frame is read... Same for audio actually too.
    // Reading one frame, and keeping it.
    frame_data->in_size = video_read_frame(sh_video, &frame_data->frame_time, &frame_data->start, force_fps);
    if(frame_data->in_size<0) return;
    sh_video->timer += frame_data->frame_time;
    frame_data->already_read = 1;

    a_pts = forward_audio(sh_video->pts - frame_data->frame_time + audio_delay, d_audio, mux_a);

    if (audio_delay > 0) return;
    else if (sh_video->pts - frame_data->frame_time + audio_delay >= a_pts) return;

    slowseek(a_pts - audio_delay, d_video, d_audio, mux_a, frame_data, framecopy, 0);
}

<<<<<<< HEAD
static int edl_seek(edl_record_ptr next_edl_record, demuxer_t* demuxer, demux_stream_t *d_audio, muxer_stream_t* mux_a, s_frame_data * frame_data, int framecopy) {
=======
/** \brief Seeks for EDL
 *  \return 1 for success, 0 for failure, 2 for EOF. */
static int edl_seek(edl_record_ptr next_edl_record, demuxer_t *demuxer,
                    demux_stream_t *d_audio, muxer_stream_t *mux_a,
                    s_frame_data *frame_data, int framecopy)
{
>>>>>>> 0426d5d7
    sh_video_t * sh_video = demuxer->video ? demuxer->video->sh : NULL;

    if (!sh_video) return 0;
    if (sh_video->pts >= next_edl_record->stop_sec) return 1; // nothing to do...

    if (!edl_seek_type) {
        if(demux_seek(demuxer, next_edl_record->stop_sec - sh_video->pts, audio_delay, 0)){
            sh_video->pts = demuxer->video->pts;
            //if (vo_vobsub) vobsub_seek(vo_vobsub,sh_video->pts);
            resync_video_stream(sh_video);
            //if(vo_spudec) spudec_reset(vo_spudec);
            if (audio_delay != 0.0) fixdelay(demuxer->video, d_audio, mux_a, frame_data, framecopy);
            return 1;
        }
        // non-seekable stream.
        return 0;
    }

    // slow seek, read every frame.

    return slowseek(next_edl_record->stop_sec, demuxer->video, d_audio, mux_a, frame_data, framecopy, 1);
}


int main(int argc,char* argv[]){

stream_t* stream=NULL;
stream_t* ostream=NULL;
demuxer_t* demuxer=NULL;
stream_t* stream2=NULL;
demuxer_t* demuxer2=NULL;
demux_stream_t *d_audio=NULL;
demux_stream_t *d_video=NULL;
demux_stream_t *d_dvdsub=NULL;
sh_audio_t *sh_audio=NULL;
sh_video_t *sh_video=NULL;
int file_format=DEMUXER_TYPE_UNKNOWN;
int i=DEMUXER_TYPE_UNKNOWN;
void *vobsub_writer=NULL;
s_frame_data frame_data = { .start = NULL, .in_size = 0, .frame_time = 0., .already_read = 0 };

uint32_t ptimer_start;
uint32_t audiorate=0;
uint32_t videorate=0;
uint32_t audiosamples=1;
uint32_t videosamples=1;
uint32_t skippedframes=0;
uint32_t duplicatedframes=0;
uint32_t badframes=0;

muxer_stream_t* mux_a=NULL;
muxer_stream_t* mux_v=NULL;
off_t muxer_f_size=0;

double v_pts_corr=0;
double v_timer_corr=0;

m_entry_t* filelist = NULL;
char* filename=NULL;

int decoded_frameno=0;
int next_frameno=-1;
int curfile=0;
int new_srate=0;

unsigned int timer_start=0;
ao_data_t ao_data = {0,0,0,0,OUTBURST,-1,0};

audio_encoding_params_t aparams;
audio_encoder_t *aencoder = NULL;

  mp_msg_init();
  set_av_log_callback();

  // Create the config context and register the options
  set_default_mencoder_options(&opts);
  mconfig = m_config_new(&opts, cfg_include);
  m_config_register_options(mconfig,mencoder_opts);

  // Preparse the command line
  m_config_preparse_command_line(mconfig,argc,argv);

  print_version("MEncoder");

#if (defined(__MINGW32__) || defined(__CYGWIN__)) && defined(CONFIG_WIN32DLL)
  set_path_env();
#endif

  InitTimer();

// check codec.conf
if(!codecs_file || !parse_codec_cfg(codecs_file)){
  if(!parse_codec_cfg(get_path("codecs.conf"))){
    if(!parse_codec_cfg(MPLAYER_CONFDIR "/codecs.conf")){
      if(!parse_codec_cfg(NULL)){
	mencoder_exit(1,NULL);
      }
      mp_tmsg(MSGT_MENCODER,MSGL_V,"Using built-in default codecs.conf.\n");
    }
  }
}

 parse_cfgfiles(mconfig);
 filelist = m_config_parse_me_command_line(mconfig, argc, argv);
 if(!filelist) mencoder_exit(1, _("error parsing command line"));

{
	char *extension;

	if (!out_filename) mencoder_exit(1,_("No output file specified, please see the -o option."));
	extension=strrchr(out_filename,'.');
	if (extension != NULL && strlen(extension) > 3 && strlen(extension) < 6)
	{
		extension++;

		switch (out_file_format)
		{
			case MUXER_TYPE_AVI:
			if (strcasecmp(extension,"avi"))
				mp_tmsg(MSGT_MENCODER, MSGL_WARN, "\nWARNING: OUTPUT FILE FORMAT IS _AVI_. See -of help.\n");
			break;

			case MUXER_TYPE_MPEG:
			if (strcasecmp(extension,"mpg") &&
				strcasecmp(extension,"mpeg") &&
				strcasecmp(extension,"vob"))
				mp_tmsg(MSGT_MENCODER, MSGL_WARN, "\nWARNING: OUTPUT FILE FORMAT IS _MPEG_. See -of help.\n");
			break;
		}
	}
}
 /* Display what configure line was used */
 mp_msg(MSGT_MENCODER, MSGL_V, "Configuration: " CONFIGURATION "\n");

#define FormatNotRecognized _("============ Sorry, this file format is not recognized/supported =============\n"\
"=== If this file is an AVI, ASF or MPEG stream, please contact the author! ===\n")


if (frameno_filename) {
  stream2=open_stream(frameno_filename,0,&i);
  if(stream2){
    demuxer2=demux_open(&opts, stream2,DEMUXER_TYPE_AVI,-1,-1,-2,NULL);
    if(demuxer2) mp_tmsg(MSGT_MENCODER, MSGL_INFO, "Using pass3 control file: %s\n", frameno_filename);
    else mp_tmsg(MSGT_DEMUXER,MSGL_ERR, FormatNotRecognized);
  }
}

#ifdef CONFIG_PRIORITY
  set_priority();
#endif

#ifdef CONFIG_WIN32DLL
  if (codec_path)
    SetCodecPath(codec_path);
#endif

// check font
#ifdef CONFIG_FREETYPE
  init_freetype();
#endif
#ifdef CONFIG_FONTCONFIG
  if(font_fontconfig <= 0)
  {
#endif
#ifdef CONFIG_BITMAP_FONT
  if(font_name){
       vo_font=read_font_desc(font_name,font_factor,verbose>1);
       if(!vo_font) mp_tmsg(MSGT_CPLAYER,MSGL_ERR,"Cannot load bitmap font: %s\n",font_name);
  } else {
      // try default:
       vo_font=read_font_desc(get_path("font/font.desc"),font_factor,verbose>1);
       if(!vo_font)
         vo_font=read_font_desc(MPLAYER_DATADIR "/font/font.desc",font_factor,verbose>1);
  }
#endif
#ifdef CONFIG_FONTCONFIG
  }
#endif

  osd = osd_create();

  /* HACK, for some weird reason, push() has to be called twice,
     otherwise options are not saved correctly */
  m_config_push(mconfig);
play_next_file:
  m_config_push(mconfig);
  m_entry_set_options(mconfig,&filelist[curfile]);
  filename = filelist[curfile].name;

#ifdef CONFIG_ASS
  ass_library = ass_init();
#endif

  if(!filename){
	mp_tmsg(MSGT_CPLAYER, MSGL_FATAL, "\nFilename missing.\n\n");
	mencoder_exit(1,NULL);
  }
  stream=open_stream(filename,0,&file_format);

  if(!stream){
	mp_tmsg(MSGT_CPLAYER, MSGL_FATAL, "Cannot open file/device.\n");
	mencoder_exit(1,NULL);
  }

  mp_tmsg(MSGT_CPLAYER, MSGL_INFO, "success: format: %d  data: 0x%X - 0x%x\n", file_format, (int)(stream->start_pos), (int)(stream->end_pos));

#ifdef CONFIG_DVDREAD
if(stream->type==STREAMTYPE_DVD){
  if(audio_lang && opts.audio_id==-1) opts.audio_id=dvd_aid_from_lang(stream,audio_lang);
  if(dvdsub_lang && opts.sub_id==-1) opts.sub_id=dvd_sid_from_lang(stream,dvdsub_lang);
}
#endif

#ifdef CONFIG_DVDNAV
if(stream->type==STREAMTYPE_DVDNAV){
  if(audio_lang && opts.audio_id==-1) opts.audio_id=mp_dvdnav_aid_from_lang(stream,audio_lang);
  if(dvdsub_lang && opts.sub_id==-1) opts.sub_id=mp_dvdnav_sid_from_lang(stream,dvdsub_lang);
}
#endif

  stream->start_pos+=seek_to_byte;

  if(stream_cache_size>0) stream_enable_cache(stream,stream_cache_size*1024,0,0);

  if(demuxer2) opts.audio_id=-2; /* do NOT read audio packets... */

<<<<<<< HEAD
  //demuxer=demux_open(stream,file_format,opts.video_id,opts.audio_id,opts.sub_id);
  demuxer=demux_open(&opts, stream,file_format,opts.audio_id,opts.video_id,opts.sub_id,filename);
=======
  demuxer=demux_open(stream,file_format,audio_id,video_id,dvdsub_id,filename);
>>>>>>> 0426d5d7
  if(!demuxer){
    mp_tmsg(MSGT_DEMUXER, MSGL_FATAL, FormatNotRecognized);
    mp_tmsg(MSGT_DEMUXER, MSGL_FATAL, "Cannot open demuxer.\n");
	mencoder_exit(1,NULL);
  }

  if (ts_prog) {
    demux_program_t prog = { .progid = ts_prog };
    if (demux_control(demuxer, DEMUXER_CTRL_IDENTIFY_PROGRAM, &prog) != DEMUXER_CTRL_NOTIMPL) {
      opts.audio_id = prog.aid; // switching is handled by select_audio below
      opts.video_id = prog.vid;
      demuxer_switch_video(demuxer, opts.video_id);
    }
  }
  select_audio(demuxer, opts.audio_id, audio_lang);

  if (opts.sub_id < -1 && dvdsub_lang)
    opts.sub_id = demuxer_sub_track_by_lang(demuxer, dvdsub_lang);

  if (opts.sub_id < -1)
    opts.sub_id = demuxer_default_sub_track(demuxer);

  for (i = 0; i < MAX_S_STREAMS; i++) {
    sh_sub_t *sh = demuxer->s_streams[i];
    if (sh && sh->sid == opts.sub_id) {
      demuxer->sub->id = i;
      demuxer->sub->sh = sh;
      break;
    }
  }

  if(opts.chapterrange[0]>1) {
    double pts;
    if (demuxer_seek_chapter(demuxer, opts.chapterrange[0]-1, &pts, NULL) >= 0 && pts > -1.0)
      seek_to_sec = pts;
  }

d_audio=demuxer2 ? demuxer2->audio : demuxer->audio;
d_video=demuxer->video;
d_dvdsub=demuxer->sub;
sh_audio=d_audio->sh;
sh_video=d_video->sh;

  if(!sh_video)
  {
	mp_tmsg(MSGT_CPLAYER,MSGL_FATAL,"Video stream is mandatory!\n");
	mencoder_exit(1,NULL);
  }

  if(!video_read_properties(sh_video)){
      mp_tmsg(MSGT_CPLAYER, MSGL_FATAL, "Video: Cannot read properties.\n");
      mencoder_exit(1,NULL);
  }

  mp_tmsg(MSGT_MENCODER,MSGL_INFO, "[V] filefmt:%d  fourcc:0x%X  size:%dx%d  fps:%5.3f  ftime:=%6.4f\n",
   demuxer->file_format,sh_video->format, sh_video->disp_w,sh_video->disp_h,
   sh_video->fps,sh_video->frametime
  );

  if(force_fps){
    sh_video->fps=force_fps;
    sh_video->frametime=1.0f/sh_video->fps;
    mp_tmsg(MSGT_MENCODER,MSGL_INFO,"Input fps will be interpreted as %5.3f instead.\n", sh_video->fps);
  }

  if(sh_audio && out_audio_codec<0){
    if(opts.audio_id==-2)
	mp_tmsg(MSGT_MENCODER,MSGL_ERR,"This demuxer doesn't support -nosound yet.\n");
    mp_tmsg(MSGT_MENCODER,MSGL_FATAL,"\nNo audio encoder (-oac) selected. Select one (see -oac help) or use -nosound.\n");
    mencoder_exit(1,NULL);
  }
  if(sh_video && out_video_codec<0){
    mp_tmsg(MSGT_MENCODER,MSGL_FATAL,"\nNo video encoder (-ovc) selected. Select one (see -ovc help).\n");
    mencoder_exit(1,NULL);
  }

if(sh_audio && (out_audio_codec || seek_to_sec || !sh_audio->wf || opts.playback_speed != 1.0)){
  // Go through the codec.conf and find the best codec...
  mp_msg(MSGT_CPLAYER,MSGL_INFO,"==========================================================================\n");
  if(!init_best_audio_codec(sh_audio,audio_codec_list,audio_fm_list)){
    sh_audio=d_audio->sh=NULL; // failed to init :(
  }
  mp_msg(MSGT_CPLAYER,MSGL_INFO,"==========================================================================\n");
}

  if (sh_audio) {
    new_srate = sh_audio->samplerate;
    if (opts.playback_speed != 1.0) {
        new_srate *= opts.playback_speed;
        // limits are taken from libaf/af_resample.c
        if (new_srate < 8000) new_srate = 8000;
        if (new_srate > 192000) new_srate = 192000;
        opts.playback_speed = (float)new_srate / (float)sh_audio->samplerate;
    }
  }

// set up video encoder:

if (!curfile) { // curfile is non zero when a second file is opened
if (vobsub_out) {
    unsigned int palette[16], width, height;
    unsigned char tmp[3] = { 0, 0, 0 };
    if (spudec_ifo && vobsub_parse_ifo(NULL,spudec_ifo, palette, &width, &height, 1, opts.sub_id, tmp) >= 0)
	vobsub_writer = vobsub_out_open(vobsub_out, palette, sh_video->disp_w, sh_video->disp_h,
					vobsub_out_id?vobsub_out_id:(char *)tmp, vobsub_out_index);
#ifdef CONFIG_DVDREAD
    if (vobsub_writer == NULL) {
	char tmp[3];
	if (vobsub_out_id == NULL && stream->type == STREAMTYPE_DVD) {
	    int i;
	    dvd_priv_t *dvd = (dvd_priv_t*)stream->priv;
	    for (i = 0; i < dvd->nr_of_subtitles; ++i)
		if (dvd->subtitles[i].id == opts.sub_id) {
		    tmp[0] = (dvd->subtitles[i].language >> 8) & 0xff;
		    tmp[1] = dvd->subtitles[i].language & 0xff;
		    tmp[2] = 0;
		    vobsub_out_id = tmp;
		    break;
		}
	}
	vobsub_writer=vobsub_out_open(vobsub_out, stream->type==STREAMTYPE_DVD?((dvd_priv_t *)(stream->priv))->cur_pgc->palette:NULL,
				      sh_video->disp_w, sh_video->disp_h, vobsub_out_id, vobsub_out_index);
    }
#endif
}
else {
if (spudec_ifo) {
  unsigned int palette[16], width, height;
  if (vobsub_parse_ifo(NULL,spudec_ifo, palette, &width, &height, 1, -1, NULL) >= 0)
    vo_spudec=spudec_new_scaled(palette, sh_video->disp_w, sh_video->disp_h, NULL, 0);
}
#ifdef CONFIG_DVDREAD
if (vo_spudec==NULL) {
vo_spudec=spudec_new_scaled(stream->type==STREAMTYPE_DVD?((dvd_priv_t *)(stream->priv))->cur_pgc->palette:NULL,
                           sh_video->disp_w, sh_video->disp_h, NULL, 0);
}
#endif
if (vo_spudec)
  spudec_set_forced_subs_only(vo_spudec, forced_subs_only);
}

ostream = open_output_stream(out_filename, 0);
if(!ostream) {
  mp_tmsg(MSGT_MENCODER, MSGL_FATAL, "Cannot open output file '%s'.\n", out_filename);
  mencoder_exit(1,NULL);
}

muxer=muxer_new_muxer(out_file_format,ostream);
if(!muxer) {
  mp_tmsg(MSGT_MENCODER, MSGL_FATAL, "Cannot initialize muxer.");
  mencoder_exit(1,NULL);
}
#if 0
//disabled: it horrybly distorts filtered sound
if(out_file_format == MUXER_TYPE_MPEG) audio_preload = 0;
#endif

muxer->audio_delay_fix = audio_delay_fix;

// ============= VIDEO ===============

mux_v=muxer_new_stream(muxer,MUXER_TYPE_VIDEO);

mux_v->buffer_size=0x200000; // 2MB
mux_v->buffer=malloc(mux_v->buffer_size);

mux_v->source=sh_video;

mux_v->h.dwSampleSize=0; // VBR
#ifdef CONFIG_LIBAVCODEC
{
    double fps = force_ofps?force_ofps:sh_video->fps*opts.playback_speed;
    AVRational q= av_d2q(fps, fps*1001+2);
    mux_v->h.dwScale= q.den;
    mux_v->h.dwRate = q.num;
}
#else
mux_v->h.dwScale=10000;
mux_v->h.dwRate=mux_v->h.dwScale*(force_ofps?force_ofps:sh_video->fps*opts.playback_speed);
#endif

mux_v->codec=out_video_codec;

mux_v->bih=NULL;
}
sh_video->codec=NULL;
sh_video->vfilter=NULL; // fixme!

switch(mux_v->codec){
case VCODEC_COPY:
	if (!curfile) {
		if (sh_video->bih) {
			mux_v->bih=malloc(sh_video->bih->biSize);
			memcpy(mux_v->bih, sh_video->bih, sh_video->bih->biSize);
		}
    else
    {
	mux_v->bih=calloc(1,sizeof(BITMAPINFOHEADER));
	mux_v->bih->biSize=sizeof(BITMAPINFOHEADER);
	mux_v->bih->biWidth=sh_video->disp_w;
	mux_v->bih->biHeight=sh_video->disp_h;
	mux_v->bih->biCompression=sh_video->format;
	mux_v->bih->biPlanes=1;
	mux_v->bih->biBitCount=24; // FIXME!!!
	mux_v->bih->biSizeImage=mux_v->bih->biWidth*mux_v->bih->biHeight*(mux_v->bih->biBitCount/8);
    }
	}
    mp_tmsg(MSGT_MENCODER, MSGL_INFO, "videocodec: framecopy (%dx%d %dbpp fourcc=%x)\n",
	mux_v->bih->biWidth, mux_v->bih->biHeight,
	mux_v->bih->biBitCount, mux_v->bih->biCompression);

	if (curfile) {
		if (sh_video->bih) {
			if ((mux_v->bih->biSize != sh_video->bih->biSize) ||
			    memcmp(mux_v->bih, sh_video->bih, sh_video->bih->biSize))
			{
				mp_tmsg(MSGT_MENCODER, MSGL_INFO, "videocodec: framecopy (%dx%d %dbpp fourcc=%x)\n",
				       sh_video->bih->biWidth, sh_video->bih->biHeight,
				       sh_video->bih->biBitCount, sh_video->bih->biCompression);
				mp_tmsg(MSGT_MENCODER,MSGL_FATAL,"\nAll video files must have identical fps, resolution, and codec for -ovc copy.\n");
				mencoder_exit(1,NULL);
			}
		}
		else {
			if ((mux_v->bih->biWidth != sh_video->disp_w) ||
			    (mux_v->bih->biHeight != sh_video->disp_h) ||
			    (mux_v->bih->biCompression != sh_video->format)) {
				mp_tmsg(MSGT_MENCODER, MSGL_INFO, "videocodec: framecopy (%dx%d %dbpp fourcc=%x)\n",
				       sh_video->disp_w, sh_video->disp_w, 24, sh_video->format);
				mp_tmsg(MSGT_MENCODER,MSGL_FATAL,"\nAll video files must have identical fps, resolution, and codec for -ovc copy.\n");
				mencoder_exit(1,NULL);
			}
		}
	}
    break;
case VCODEC_FRAMENO:
	if (!curfile) {
    mux_v->bih=calloc(1,sizeof(BITMAPINFOHEADER));
    mux_v->bih->biSize=sizeof(BITMAPINFOHEADER);
    mux_v->bih->biWidth=sh_video->disp_w;
    mux_v->bih->biHeight=sh_video->disp_h;
    mux_v->bih->biPlanes=1;
    mux_v->bih->biBitCount=24;
    mux_v->bih->biCompression=mmioFOURCC('F','r','N','o');
    mux_v->bih->biSizeImage=mux_v->bih->biWidth*mux_v->bih->biHeight*(mux_v->bih->biBitCount/8);
	}
    break;
default: {
    static vf_instance_t * ve = NULL;
  if (!ve) {
    switch(mux_v->codec){
    case VCODEC_LIBAVCODEC:
        sh_video->vfilter=vf_open_encoder(&opts, NULL,"lavc",(char *)mux_v); break;
    case VCODEC_RAW:
        sh_video->vfilter=vf_open_encoder(&opts, NULL,"raw",(char *)mux_v); break;
    case VCODEC_VFW:
        sh_video->vfilter=vf_open_encoder(&opts, NULL,"vfw",(char *)mux_v); break;
    case VCODEC_LIBDV:
        sh_video->vfilter=vf_open_encoder(&opts, NULL,"libdv",(char *)mux_v); break;
    case VCODEC_XVID:
        sh_video->vfilter=vf_open_encoder(&opts, NULL,"xvid",(char *)mux_v); break;
    case VCODEC_QTVIDEO:
        sh_video->vfilter=vf_open_encoder(&opts, NULL,"qtvideo",(char *)mux_v); break;
    case VCODEC_NUV:
        sh_video->vfilter=vf_open_encoder(&opts, NULL,"nuv",(char *)mux_v); break;
    case VCODEC_X264:
        sh_video->vfilter=vf_open_encoder(&opts, NULL,"x264",(char *)mux_v); break;
    }
    if(!mux_v->bih || !sh_video->vfilter){
        mp_tmsg(MSGT_MENCODER,MSGL_FATAL,"Failed to open the encoder.\n");
        mencoder_exit(1,NULL);
    }
    ve = sh_video->vfilter;
  } else sh_video->vfilter = ve;
    // append 'expand' filter, it fixes stride problems and renders osd:
#ifdef CONFIG_ASS
    if (auto_expand && !opts.ass_enabled) { /* we do not want both */
#else
    if (auto_expand) {
#endif
      char* vf_args[] = { "osd", "1", NULL };
      sh_video->vfilter=vf_open_filter(&opts, sh_video->vfilter,"expand",vf_args);
    }

#ifdef CONFIG_ASS
  if(opts.ass_enabled) {
    int i;
    int insert = 1;
    if (opts.vf_settings)
      for (i = 0; opts.vf_settings[i].name; ++i)
        if (strcmp(opts.vf_settings[i].name, "ass") == 0) {
          insert = 0;
          break;
        }
    if (insert) {
      extern vf_info_t vf_info_ass;
      vf_info_t* libass_vfs[] = {&vf_info_ass, NULL};
      char* vf_arg[] = {"auto", "1", NULL};
      vf_instance_t* vf_ass = vf_open_plugin(&opts,libass_vfs,sh_video->vfilter,"ass",vf_arg);
      if (vf_ass)
        sh_video->vfilter=(void*)vf_ass;
      else
        mp_msg(MSGT_CPLAYER,MSGL_ERR, "ASS: cannot add video filter\n");
    }

    if (ass_library) {
      for (i = 0; i < demuxer->num_attachments; ++i) {
        demux_attachment_t* att = demuxer->attachments + i;
        if (use_embedded_fonts &&
            att->name && att->type && att->data && att->data_size &&
            (strcmp(att->type, "application/x-truetype-font") == 0 ||
             strcmp(att->type, "application/x-font") == 0))
          ass_add_font(ass_library, att->name, att->data, att->data_size);
      }
    }
  }
#endif

    sh_video->vfilter=append_filters(sh_video->vfilter, opts.vf_settings);

#ifdef CONFIG_ASS
  if (opts.ass_enabled)
    ((vf_instance_t *)sh_video->vfilter)->control(sh_video->vfilter, VFCTRL_INIT_EOSD, ass_library);
#endif

// after reading video params we should load subtitles because
// we know fps so now we can adjust subtitles time to ~6 seconds AST
// check .sub
  if(sub_name && sub_name[0]){
    for (i = 0; sub_name[i] != NULL; ++i)
        add_subtitles (sub_name[i], sh_video->fps, 0);
  } else
  if(sub_auto && filename) { // auto load sub file ...
    char **tmp = NULL;
    int i = 0;
    char *psub = get_path( "sub/" );
    tmp = sub_filenames((psub ? psub : ""), filename);
    free(psub);
    while (tmp[i])
    {
      add_subtitles (tmp[i], sh_video->fps, 0);
      free(tmp[i++]);
    }
    free(tmp);
  }

    mp_msg(MSGT_CPLAYER,MSGL_INFO,"==========================================================================\n");
    init_best_video_codec(sh_video,video_codec_list,video_fm_list);
    mp_msg(MSGT_CPLAYER,MSGL_INFO,"==========================================================================\n");
    if(!sh_video->initialized) mencoder_exit(1,NULL);
 }
}

if (!curfile) {
/* force output fourcc to .. */
if ((force_fourcc != NULL) && (strlen(force_fourcc) >= 4))
{
    mux_v->bih->biCompression = mmioFOURCC(force_fourcc[0], force_fourcc[1],
					    force_fourcc[2], force_fourcc[3]);
    mp_tmsg(MSGT_MENCODER, MSGL_INFO, "Forcing output FourCC to %x [%.4s].\n",
	mux_v->bih->biCompression, (char *)&mux_v->bih->biCompression);
}

if (! ignore_start)
    muxer->audio_delay_fix -= sh_video->stream_delay;

//if(demuxer->file_format!=DEMUXER_TYPE_AVI) pts_from_bps=0; // it must be 0 for mpeg/asf!

// ============= AUDIO ===============
if(sh_audio){

if (force_audiofmttag != -1) {
	sh_audio->format = force_audiofmttag;
	if (sh_audio->wf) {
		sh_audio->wf->wFormatTag = sh_audio->format;
	}
	mp_tmsg(MSGT_MENCODER, MSGL_INFO, "Forcing output audio format tag to 0x%x.\n",
	       force_audiofmttag);
}

mux_a=muxer_new_stream(muxer,MUXER_TYPE_AUDIO);

mux_a->buffer_size=0x100000; //16384;
mux_a->buffer=malloc(mux_a->buffer_size);
if (!mux_a->buffer)
    mencoder_exit(1,_("Memory allocation failed.\n"));

mux_a->source=sh_audio;

mux_a->codec=out_audio_codec;

ao_data.samplerate = force_srate;
ao_data.channels = 0;
ao_data.format = audio_output_format;
if(!init_audio_filters(sh_audio,
   // input:
   new_srate,
   // output:
   &ao_data.samplerate, &ao_data.channels, &ao_data.format)) {
     mp_tmsg(MSGT_CPLAYER,MSGL_ERR,"Error at audio filter chain pre-init!\n");
     mencoder_exit(1, NULL);
   }

aparams.channels = ao_data.channels;
aparams.sample_rate = ao_data.samplerate;
aparams.audio_preload = 1000 * audio_preload;
if(mux_a->codec != ACODEC_COPY) {
    aencoder = new_audio_encoder(mux_a, &aparams);
    if(!aencoder)
        mencoder_exit(1, NULL);
    if(!init_audio_filters(sh_audio,
        new_srate,
        &aparams.sample_rate, &aparams.channels, &aencoder->input_format)) {
      mp_tmsg(MSGT_CPLAYER,MSGL_FATAL,"Couldn't find matching filter/ao format!\n");
      mencoder_exit(1,NULL);
    }
}

#define NoSpeedWithFrameCopy _("WARNING: -speed is not guaranteed to work correctly with -oac copy!\n"\
"Your encode might be broken!\n")

switch(mux_a->codec){
case ACODEC_COPY:
    if (opts.playback_speed != 1.0) mp_tmsg(MSGT_CPLAYER, MSGL_WARN, NoSpeedWithFrameCopy);
    if (sh_audio->format >= 0x10000) {
	mp_tmsg(MSGT_MENCODER,MSGL_ERR,"Audio format 0x%x is incompatible with '-oac copy', please try '-oac pcm' instead or use '-fafmttag' to override it.\n", sh_audio->format);
	mencoder_exit(1,NULL);
    }
    if (sh_audio->wf){
	mux_a->wf=malloc(sizeof(WAVEFORMATEX) + sh_audio->wf->cbSize);
	memcpy(mux_a->wf, sh_audio->wf, sizeof(WAVEFORMATEX) + sh_audio->wf->cbSize);
	if(!sh_audio->i_bps) sh_audio->i_bps=mux_a->wf->nAvgBytesPerSec;
    } else {
	mux_a->wf = malloc(sizeof(WAVEFORMATEX));
	mux_a->wf->nBlockAlign = 1; //mux_a->h.dwSampleSize;
	mux_a->wf->wFormatTag = sh_audio->format;
	mux_a->wf->nChannels = sh_audio->channels;
	mux_a->wf->nSamplesPerSec = sh_audio->samplerate;
	mux_a->wf->nAvgBytesPerSec=sh_audio->i_bps; //mux_a->h.dwSampleSize*mux_a->wf->nSamplesPerSec;
	mux_a->wf->wBitsPerSample = 16; // FIXME
	mux_a->wf->cbSize=0; // FIXME for l3codeca.acm
    }
    if(sh_audio->audio.dwScale){
	mux_a->h.dwSampleSize=sh_audio->audio.dwSampleSize;
	mux_a->h.dwScale=sh_audio->audio.dwScale;
	mux_a->h.dwRate=sh_audio->audio.dwRate;
    } else {
	mux_a->h.dwSampleSize=mux_a->wf->nBlockAlign;
	mux_a->h.dwScale=mux_a->h.dwSampleSize;
	mux_a->h.dwRate=mux_a->wf->nAvgBytesPerSec;
    }
    mux_a->h.dwRate *= opts.playback_speed;
    mux_a->wf->nSamplesPerSec *= opts.playback_speed;
    mp_tmsg(MSGT_MENCODER, MSGL_INFO, "audiocodec: framecopy (format=%x chans=%d rate=%d bits=%d B/s=%d sample-%d)\n",
	mux_a->wf->wFormatTag, mux_a->wf->nChannels, mux_a->wf->nSamplesPerSec,
	mux_a->wf->wBitsPerSample, mux_a->wf->nAvgBytesPerSec, mux_a->h.dwSampleSize);
    break;
}

if ( mp_msg_test(MSGT_MENCODER,MSGL_DBG2) ) print_wave_header(mux_a->wf, MSGL_DBG2);

if (! ignore_start)
    muxer->audio_delay_fix += sh_audio->stream_delay;

} // if(sh_audio)

decoded_frameno=0;

signal(SIGINT,exit_sighandler);  // Interrupt from keyboard
signal(SIGQUIT,exit_sighandler); // Quit from keyboard
signal(SIGTERM,exit_sighandler); // kill
signal(SIGHUP,exit_sighandler);  // broken terminal line
signal(SIGPIPE,exit_sighandler); // broken pipe

timer_start=GetTimerMS();
} // if (!curfile) // if this was the first file.
else {
	if (!mux_a != !sh_audio) {
		mp_tmsg(MSGT_MENCODER,MSGL_FATAL,"\nCannot mix video-only files with audio and video files. Try -nosound.\n");
		mencoder_exit(1,NULL);
	}
	if (sh_audio && mux_a->codec == ACODEC_COPY) {
		if (opts.playback_speed != 1.0) mp_tmsg(MSGT_CPLAYER, MSGL_WARN, NoSpeedWithFrameCopy);
		mp_tmsg(MSGT_MENCODER, MSGL_INFO, "audiocodec: framecopy (format=%x chans=%d rate=%d bits=%d B/s=%d sample-%d)\n",
		       mux_a->wf->wFormatTag, mux_a->wf->nChannels, mux_a->wf->nSamplesPerSec,
		       mux_a->wf->wBitsPerSample, mux_a->wf->nAvgBytesPerSec, mux_a->h.dwSampleSize);
		if (sh_audio->wf) {
			if ((mux_a->wf->wFormatTag != sh_audio->wf->wFormatTag) ||
			    (mux_a->wf->nChannels != sh_audio->wf->nChannels) ||
			    (mux_a->wf->nSamplesPerSec != sh_audio->wf->nSamplesPerSec * opts.playback_speed))
			{
				mp_tmsg(MSGT_MENCODER, MSGL_INFO, "audiocodec: framecopy (format=%x chans=%d rate=%d bits=%d B/s=%d sample-%d)\n",
				       sh_audio->wf->wFormatTag, sh_audio->wf->nChannels, (int)(sh_audio->wf->nSamplesPerSec * opts.playback_speed),
				       sh_audio->wf->wBitsPerSample, sh_audio->wf->nAvgBytesPerSec, 0);
				mp_tmsg(MSGT_MENCODER,MSGL_FATAL,"\nAll files must have identical audio codec and format for -oac copy.\n");
				mencoder_exit(1,NULL);
			}
		} else {
			if ((mux_a->wf->wFormatTag != sh_audio->format) ||
			    (mux_a->wf->nChannels != sh_audio->channels) ||
			    (mux_a->wf->nSamplesPerSec != sh_audio->samplerate * opts.playback_speed))
			{
				mp_tmsg(MSGT_MENCODER, MSGL_INFO, "audiocodec: framecopy (format=%x chans=%d rate=%d bits=%d B/s=%d sample-%d)\n",
				       sh_audio->wf->wFormatTag, sh_audio->wf->nChannels, (int)(sh_audio->wf->nSamplesPerSec * opts.playback_speed),
				       sh_audio->wf->wBitsPerSample, sh_audio->wf->nAvgBytesPerSec, 0);
				mp_tmsg(MSGT_MENCODER,MSGL_FATAL,"\nAll files must have identical audio codec and format for -oac copy.\n");
				mencoder_exit(1,NULL);
			}
		}
	} else if (sh_audio) {
		int out_srate = mux_a->wf->nSamplesPerSec;
		int out_channels = mux_a->wf->nChannels;
		int out_format = aencoder->input_format;
		if (!init_audio_filters(sh_audio, new_srate,
					&out_srate, &out_channels,
					&out_format)) {
			mp_tmsg(MSGT_CPLAYER, MSGL_FATAL, "Couldn't find matching filter/ao format!\n");
			mencoder_exit(1, NULL);
		}
		mux_a->wf->nSamplesPerSec = out_srate;
		mux_a->wf->nChannels = out_channels;
	}
}

if (seek_to_sec) {
    demux_seek(demuxer, seek_to_sec, audio_delay, 1);
//  there is 2 way to handle the -ss option in 3-pass mode:
// > 1. do the first pass for the whole file, and use -ss for 2nd/3rd pases only
// > 2. do all the 3 passes with the same -ss value
//  this line enables behaviour 1. (and kills 2. at the same time):
//    if(demuxer2) demux_seek(demuxer2, d, audio_delay, 1);
}

if (out_file_format == MUXER_TYPE_MPEG)
	{
	if (audio_preload > 0.4) {
	  mp_tmsg(MSGT_MENCODER, MSGL_WARN, "Limiting audio preload to 0.4s.\n");
	  audio_preload = 0.4;
	}
	if (audio_density < 4) {
	  mp_tmsg(MSGT_MENCODER, MSGL_WARN, "Increasing audio density to 4.\n");
	  audio_density = 4;
	}
	}

if(file_format == DEMUXER_TYPE_TV)
	{
	mp_tmsg(MSGT_MENCODER, MSGL_WARN, "Forcing audio preload to 0, max pts correction to 0.\n");
	audio_preload = 0.0;
	default_max_pts_correction = 0;
	}

play_n_frames=play_n_frames_mf;
if (curfile && end_at.type == END_AT_TIME) end_at.pos += mux_v->timer;

if (edl_records) free_edl(edl_records);
next_edl_record = edl_records = NULL;
edl_muted = 0;
edl_seeking = 1;
if (edl_filename) {
    next_edl_record = edl_records = edl_parse_file();
}

if (sh_audio && audio_delay != 0.) fixdelay(d_video, d_audio, mux_a, &frame_data, mux_v->codec==VCODEC_COPY);

while(!at_eof){

    int blit_frame=0;
    float a_pts=0;
    float v_pts=0;
    int skip_flag=0; // 1=skip  -1=duplicate

    if((end_at.type == END_AT_SIZE && end_at.pos <= stream_tell(muxer->stream))  ||
       (end_at.type == END_AT_TIME && end_at.pos < mux_v->timer))
        break;

    if(play_n_frames>=0){
      --play_n_frames;
      if(play_n_frames<0) break;
    }
    if(opts.chapterrange[1]>0) {
      int cur_chapter = demuxer_get_current_chapter(demuxer);
      if(cur_chapter!=-1 && cur_chapter+1>opts.chapterrange[1])
        break;
    }

goto_redo_edl:
    if (next_edl_record && sh_video && sh_video->pts >= next_edl_record->start_sec) {
        if (next_edl_record->action == EDL_SKIP && edl_seeking) {
            float last_pos = d_video->pts;
            int result;
            mp_msg(MSGT_CPLAYER, MSGL_DBG4, "EDL_SKIP: start [%f], stop [%f], length [%f]\n",
                   next_edl_record->start_sec, next_edl_record->stop_sec, next_edl_record->length_sec);

            result = edl_seek(next_edl_record, demuxer, d_audio, mux_a, &frame_data, mux_v->codec==VCODEC_COPY);

            if (result == 2) { at_eof=1; break; } // EOF
            else if (result == 0) edl_seeking = 0; // no seeking
            else { // sucess
                edl_muted = 0;
                if (last_pos >= sh_video->pts) {
                    // backwards seek detected!! Forget about this EDL skip altogether.
                    next_edl_record = next_edl_record->next;
                }
                else for (next_edl_record = edl_records; next_edl_record; next_edl_record = next_edl_record->next) {
                    /* note the use of stop_sec,
                       meaning if by some magical way we landed in the MIDDLE of a censored area,
                       in the next loop it will jump out of it.
                    */
                    if (next_edl_record->stop_sec > sh_video->pts) break; // we got to the right place.
                    if (next_edl_record->action == EDL_MUTE) edl_muted = !edl_muted; // toggle mute each time.
                }

                /* for a pedantic EDL, that doesn't show even a single
                   frame from the "censored" area, uncomment next line. */
                goto goto_redo_edl;
            }
        } else if (next_edl_record->action == EDL_MUTE) {
            edl_muted = !edl_muted;  // This variable does nothing for now.
            mp_msg(MSGT_CPLAYER, MSGL_DBG4, "EDL_MUTE: [%f]\n", next_edl_record->start_sec );
            next_edl_record=next_edl_record->next;
        }
    }


if(sh_audio){
    // get audio:
    while(mux_a->timer-audio_preload<mux_v->timer){
        float tottime;
	int len=0;

	ptimer_start = GetTimerMS();
	// CBR - copy 0.5 sec of audio
	// or until the end of video:
	tottime = stop_time(demuxer, mux_v);
	if (tottime != -1) {
		tottime -= mux_a->timer;
		if (tottime > 1./audio_density) tottime = 1./audio_density;
	}
	else tottime = 1./audio_density;

	// let's not output more audio than necessary
	if (tottime <= 0) break;

	if(aencoder)
	{
		if(mux_a->h.dwSampleSize) /* CBR */
		{
			if(aencoder->set_decoded_len)
			{
				len = mux_a->h.dwSampleSize*(int)(mux_a->h.dwRate*tottime);
				aencoder->set_decoded_len(aencoder, len);
			}
			else
				len = aencoder->decode_buffer_size;

			len = dec_audio(sh_audio, aencoder->decode_buffer, len);
			mux_a->buffer_len += aencoder->encode(aencoder, mux_a->buffer + mux_a->buffer_len,
				aencoder->decode_buffer, len, mux_a->buffer_size-mux_a->buffer_len);
			if(mux_a->buffer_len < mux_a->wf->nBlockAlign)
				len = 0;
			else
				len = mux_a->wf->nBlockAlign*(mux_a->buffer_len/mux_a->wf->nBlockAlign);
		}
		else	/* VBR */
		{
			int sz = 0;
			while(1)
			{
				len = 0;
				if(! sz)
					sz = aencoder->get_frame_size(aencoder);
				if(sz > 0 && mux_a->buffer_len >= sz)
				{
					len = sz;
					break;
				}
				len = dec_audio(sh_audio,aencoder->decode_buffer, aencoder->decode_buffer_size);
				if(len <= 0)
				{
					len = 0;
					break;
				}
				len = aencoder->encode(aencoder, mux_a->buffer + mux_a->buffer_len, aencoder->decode_buffer, len, mux_a->buffer_size-mux_a->buffer_len);
				mux_a->buffer_len += len;
			}
	    }
	    if (mux_v->timer == 0) mux_a->h.dwInitialFrames++;
	}
	else {
	if(mux_a->h.dwSampleSize){
	    switch(mux_a->codec){
	    case ACODEC_COPY: // copy
		len=mux_a->wf->nAvgBytesPerSec*tottime;
		len/=mux_a->h.dwSampleSize;if(len<1) len=1;
		len*=mux_a->h.dwSampleSize;
		len=demux_read_data(sh_audio->ds,mux_a->buffer,len);
		break;
	    }
	} else {
	    // VBR - encode/copy an audio frame
	    switch(mux_a->codec){
	    case ACODEC_COPY: // copy
		len=ds_get_packet(sh_audio->ds,(unsigned char**) &mux_a->buffer);
		break;
		}
	    }
	}
	if(len<=0) break; // EOF?
	muxer_write_chunk(mux_a,len,AVIIF_KEYFRAME, MP_NOPTS_VALUE, MP_NOPTS_VALUE);
	if(!mux_a->h.dwSampleSize && mux_a->timer>0)
	    mux_a->wf->nAvgBytesPerSec=0.5f+(double)mux_a->size/mux_a->timer; // avg bps (VBR)
	if(mux_a->buffer_len>=len){
	    mux_a->buffer_len-=len;
	    fast_memcpy(mux_a->buffer,mux_a->buffer+len,mux_a->buffer_len);
	}


	audiosamples++;
	audiorate+= (GetTimerMS() - ptimer_start);

    }
}

    // get video frame!

    if (!frame_data.already_read) {
        frame_data.in_size=video_read_frame(sh_video,&frame_data.frame_time,&frame_data.start,force_fps);
        sh_video->timer+=frame_data.frame_time;
    }
    frame_data.frame_time /= opts.playback_speed;
    if(frame_data.in_size<0){ at_eof=1; break; }
    ++decoded_frameno;

    v_timer_corr-=frame_data.frame_time-(float)mux_v->h.dwScale/mux_v->h.dwRate;

if(demuxer2){	// 3-pass encoding, read control file (frameno.avi)
    // find our frame:
	while(next_frameno<decoded_frameno){
	    int* start;
	    int len=ds_get_packet(demuxer2->video,(unsigned char**) &start);
	    if(len<0){ at_eof=1;break;}
	    if(len==0) --skip_flag; else  // duplicate
	    if(len==4) next_frameno=start[0];
	}
    if(at_eof) break;
	skip_flag=next_frameno-decoded_frameno;
    // find next frame:
	while(next_frameno<=decoded_frameno){
	    int* start;
	    int len=ds_get_packet(demuxer2->video,(unsigned char**) &start);
	    if(len<0){ at_eof=1;break;}
	    if(len==0) --skip_flag; else  // duplicate
	    if(len==4) next_frameno=start[0];
	}
} else {

// check frame duplicate/drop:

float mux_frametime = (float)mux_v->h.dwScale/mux_v->h.dwRate;

if (v_timer_corr >= mux_frametime && (skip_limit<0 || skip_flag < skip_limit)) {
    v_timer_corr-=mux_frametime;
    ++skip_flag; // skip
}
while (v_timer_corr <= -mux_frametime && (skip_limit<0 || -skip_flag < skip_limit)) {
    v_timer_corr+=mux_frametime;
    --skip_flag; // dup
}

// either v_pts_corr is big, more than 2 times framerate, then we follow its advice,
// or, it cancels out v_timer_corr, in which case be happy and do nothing.

while ((v_pts_corr <= -mux_frametime && skip_flag > 0) || (v_pts_corr <= -2*mux_frametime)) {
    v_pts_corr+=mux_frametime;
    --skip_flag; // dup
}
if ((v_pts_corr >= mux_frametime && skip_flag < 0) || (v_pts_corr >= 2*mux_frametime)) {
  if (skip_flag<=0) { // we can't skip more than 1 frame now
    v_pts_corr-=mux_frametime;
    ++skip_flag; // skip
  }
}

} // demuxer2

ptimer_start = GetTimerMS();

switch(mux_v->codec){
case VCODEC_COPY:
    mux_v->buffer=frame_data.start;
    if(skip_flag<=0) muxer_write_chunk(mux_v,frame_data.in_size,(sh_video->ds->flags&1)?AVIIF_KEYFRAME:0, MP_NOPTS_VALUE, MP_NOPTS_VALUE);
    break;
case VCODEC_FRAMENO:
    mux_v->buffer=(unsigned char *)&decoded_frameno; // tricky
    if(skip_flag<=0) muxer_write_chunk(mux_v,sizeof(int),AVIIF_KEYFRAME, MP_NOPTS_VALUE, MP_NOPTS_VALUE);
    break;
default:
    // decode_video will callback down to ve_*.c encoders, through the video filters
    sh_video->vfilter->control(sh_video->vfilter, VFCTRL_SET_OSD_OBJ, osd);
    {void *decoded_frame = decode_video(sh_video,frame_data.start,frame_data.in_size,
      skip_flag>0 && (!sh_video->vfilter || sh_video->vfilter->control(sh_video->vfilter, VFCTRL_SKIP_NEXT_FRAME, 0) != CONTROL_TRUE), MP_NOPTS_VALUE);
      blit_frame = decoded_frame && filter_video(sh_video, decoded_frame, MP_NOPTS_VALUE);
      if (blit_frame) {
          struct vf_instance *vf = sh_video->vfilter;
          vf->control(vf, VFCTRL_DRAW_EOSD, NULL);
          vf->control(vf, VFCTRL_DRAW_OSD, osd);
      }
    }

    if (sh_video->vf_initialized < 0) mencoder_exit(1, NULL);

    if(!blit_frame){
      if (play_n_frames >= 0)
        play_n_frames++;
      badframes++;
      if(skip_flag<=0){
	// unwanted skipping of a frame, what to do?
        v_timer_corr-=(float)mux_v->h.dwScale/mux_v->h.dwRate;
#if 0
        // Old code apparently made under the assumption that !blit_frame means
        // decoding failed due to corruption or something.. but duplication and
        // skipping of frames should be entirely disabled when skip_limit==0,
        // and must be in order for many filters to work with -noskip.
        // Eventually this entire block should probably be removed.
	if(skip_limit==0){
	    // skipping not allowed -> write empty frame:
	    if (!encode_duplicates || !sh_video->vfilter || sh_video->vfilter->control(sh_video->vfilter, VFCTRL_DUPLICATE_FRAME, 0) != CONTROL_TRUE)
	      muxer_write_chunk(mux_v,0,0, MP_NOPTS_VALUE, MP_NOPTS_VALUE);
	} else {
	    // skipping allowed -> skip it and distriubute timer error:
	    v_timer_corr-=(float)mux_v->h.dwScale/mux_v->h.dwRate;
	}
#endif
      }
    }
}

videosamples++;
videorate+=(GetTimerMS() - ptimer_start);

if(skip_flag<0){
    // duplicate frame
	if(!quiet) mp_tmsg(MSGT_MENCODER, MSGL_WARN, "\n%d duplicate frame(s)!\n",-skip_flag);
    while(skip_flag<0){
	duplicatedframes++;
	if (!encode_duplicates || !sh_video->vfilter || sh_video->vfilter->control(sh_video->vfilter, VFCTRL_DUPLICATE_FRAME, 0) != CONTROL_TRUE)
	    muxer_write_chunk(mux_v,0,0, MP_NOPTS_VALUE, MP_NOPTS_VALUE);
	++skip_flag;
    }
} else
if(skip_flag>0){
    // skip frame
	if(!quiet) mp_tmsg(MSGT_MENCODER, MSGL_WARN, "\nSkipping frame!\n");
	skippedframes++;
    --skip_flag;
}

if(sh_audio && !demuxer2){
    float AV_delay,x;
    // A-V sync!
#if 0
    if(pts_from_bps){
        unsigned int samples=(sh_audio->audio.dwSampleSize)?
          ((ds_tell(d_audio)-sh_audio->a_in_buffer_len)/sh_audio->audio.dwSampleSize) :
          (d_audio->block_no); // <- used for VBR audio
        a_pts=samples*(float)sh_audio->audio.dwScale/(float)sh_audio->audio.dwRate;
      delay_corrected=1;
    } else
#endif
    {
      // PTS = (last timestamp) + (bytes after last timestamp)/(bytes per sec)
      a_pts=d_audio->pts;
      if(!delay_corrected) if(a_pts) delay_corrected=1;
      a_pts+=(ds_tell_pts(d_audio)-sh_audio->a_in_buffer_len)/(float)sh_audio->i_bps;
    }
    v_pts=sh_video ? sh_video->pts : d_video->pts;
    // av = compensated (with out buffering delay) A-V diff
    AV_delay=(a_pts-v_pts);
    AV_delay-=audio_delay;
    AV_delay /= opts.playback_speed;
    AV_delay-=mux_a->timer-(mux_v->timer-(v_timer_corr+v_pts_corr));
    // adjust for encoder delays
    AV_delay -= (float) mux_a->encoder_delay * mux_a->h.dwScale/mux_a->h.dwRate;
    AV_delay += (float) mux_v->encoder_delay * mux_v->h.dwScale/mux_v->h.dwRate;
	// compensate input video timer by av:
        x=AV_delay*0.1f;
        if(x<-max_pts_correction) x=-max_pts_correction; else
        if(x> max_pts_correction) x= max_pts_correction;
        if(default_max_pts_correction>=0)
          max_pts_correction=default_max_pts_correction*opts.playback_speed;
        else
          max_pts_correction=sh_video->frametime*0.10 *opts.playback_speed; // +-10% of time
	// sh_video->timer-=x;
	c_total+=x;
	v_pts_corr+=x;
}

    {	float t=(GetTimerMS()-timer_start)*0.001f;
	float len=(demuxer->movi_end-demuxer->movi_start);
	off_t pos = demuxer->filepos >= 0 ? demuxer->filepos : stream_tell(demuxer->stream);
	float p=len>1000 ? (float)(pos-demuxer->movi_start) / len :
                (demuxer_get_percent_pos(demuxer) / 100.0);
#if 0
	if(!len && sh_audio && sh_audio->audio.dwLength>100){
	    p=(sh_audio->audio.dwSampleSize? ds_tell(sh_audio->ds)/sh_audio->audio.dwSampleSize : sh_audio->ds->block_no)
	     / (float)(sh_audio->audio.dwLength);
	}
#endif
      if(!quiet) {
	if( mp_msg_test(MSGT_STATUSLINE,MSGL_V) ) {
		mp_msg(MSGT_STATUSLINE,MSGL_STATUS,"Pos:%6.1fs %6df (%2d%%) %3dfps Trem:%4dmin %3dmb  A-V:%5.3f [%d:%d] A/Vms %d/%d D/B/S %d/%d/%d \r",
	    	mux_v->timer, decoded_frameno, (int)(p*100),
	    	(t>1) ? (int)(decoded_frameno/t+0.5) : 0,
	    	(p>0.001) ? (int)((t/p-t)/60) : 0,
	    	(p>0.001) ? (int)(stream_tell(muxer->stream)/p/1024/1024) : 0,
	    	v_pts_corr,
	    	(mux_v->timer>1) ? (int)(mux_v->size/mux_v->timer/125) : 0,
	    	(mux_a && mux_a->timer>1) ? (int)(mux_a->size/mux_a->timer/125) : 0,
			audiorate/audiosamples, videorate/videosamples,
			duplicatedframes, badframes, skippedframes
		);
	} else
	mp_msg(MSGT_STATUSLINE,MSGL_STATUS,"Pos:%6.1fs %6df (%2d%%) %5.2ffps Trem:%4dmin %3dmb  A-V:%5.3f [%d:%d]\r",
	    mux_v->timer, decoded_frameno, (int)(p*100),
	    (t>1) ? (float)(decoded_frameno/t) : 0,
	    (p>0.001) ? (int)((t/p-t)/60) : 0,
	    (p>0.001) ? (int)(stream_tell(muxer->stream)/p/1024/1024) : 0,
	    v_pts_corr,
	    (mux_v->timer>1) ? (int)(mux_v->size/mux_v->timer/125) : 0,
	    (mux_a && mux_a->timer>1) ? (int)(mux_a->size/mux_a->timer/125) : 0
	);
      }
    }
        fflush(stdout);

#ifdef CONFIG_DVDREAD
// DVD sub:
 if(vobsub_writer){
     unsigned char* packet=NULL;
     int len;
     while((len=ds_get_packet_sub(d_dvdsub,&packet))>0){
	 mp_msg(MSGT_MENCODER,MSGL_V,"\rDVD sub: len=%d  v_pts=%5.3f  s_pts=%5.3f  \n",len,sh_video->pts,d_dvdsub->pts);
	     vobsub_out_output(vobsub_writer,packet,len,mux_v->timer + d_dvdsub->pts - sh_video->pts);
     }
 }
 else
#endif
     update_subtitles(NULL, &opts, sh_video, sh_video->pts, 0, d_dvdsub, 0);

 frame_data = (s_frame_data){ .start = NULL, .in_size = 0, .frame_time = 0., .already_read = 0 };

#if 0
 if(ferror(muxer_f)) {
     mp_tmsg(MSGT_MENCODER,MSGL_FATAL,"%s: Error writing file.\n", out_filename);
     mencoder_exit(1, NULL);
 }
#endif

} // while(!at_eof)

if (!interrupted && filelist[++curfile].name != 0) {
	if (sh_video && sh_video->vfilter) { // Before uniniting sh_video and the filter chain, break apart the VE.
 		vf_instance_t * ve; // this will be the filter right before the ve.
		for (ve = sh_video->vfilter; ve->next && ve->next->next; ve = ve->next);

		if (ve->next) ve->next = NULL; // I'm telling the last filter, before the VE, there is nothing after it
		else sh_video->vfilter = NULL; // There is no chain except the VE.
	}

	if(sh_audio){ uninit_audio(sh_audio);sh_audio=NULL; }
	if(sh_video){ uninit_video(sh_video);sh_video=NULL; }
	if(demuxer) free_demuxer(demuxer);
	if(stream) free_stream(stream); // kill cache thread

	at_eof = 0;

	m_config_pop(mconfig);
	goto play_next_file;
}

/* Emit the remaining frames in the video system */
/*TODO emit frmaes delayed by decoder lag*/
if(sh_video && sh_video->vfilter){
	mp_tmsg(MSGT_MENCODER, MSGL_INFO, "\nFlushing video frames.\n");
	if (!sh_video->vfilter->fmt.have_configured)
		mp_tmsg(MSGT_MENCODER, MSGL_WARN, "Filters have not been configured! Empty file?\n");
	else
		sh_video->vfilter->control(sh_video->vfilter,
    	                                              VFCTRL_FLUSH_FRAMES, 0);
}

if(aencoder)
    if(aencoder->fixup)
        aencoder->fixup(aencoder);

if (muxer->cont_write_index) muxer_write_index(muxer);
muxer_f_size=stream_tell(muxer->stream);
stream_seek(muxer->stream,0);
if (muxer->cont_write_header) muxer_write_header(muxer); // update header
#if 0
if(ferror(muxer_f) || fclose(muxer_f) != 0) {
    mp_tmsg(MSGT_MENCODER,MSGL_FATAL,"%s: Error writing file.\n", out_filename);
    mencoder_exit(1, NULL);
}
#endif
if(vobsub_writer)
    vobsub_out_close(vobsub_writer);

if(out_video_codec==VCODEC_FRAMENO && mux_v->timer>100){
    mp_tmsg(MSGT_MENCODER, MSGL_INFO, "Recommended video bitrate for %s CD: %d\n","650MB",(int)((650*1024*1024-muxer_f_size)/mux_v->timer/125));
    mp_tmsg(MSGT_MENCODER, MSGL_INFO, "Recommended video bitrate for %s CD: %d\n","700MB",(int)((700*1024*1024-muxer_f_size)/mux_v->timer/125));
    mp_tmsg(MSGT_MENCODER, MSGL_INFO, "Recommended video bitrate for %s CD: %d\n","800MB",(int)((800*1024*1024-muxer_f_size)/mux_v->timer/125));
    mp_tmsg(MSGT_MENCODER, MSGL_INFO, "Recommended video bitrate for %s CD: %d\n","2 x 650MB",(int)((2*650*1024*1024-muxer_f_size)/mux_v->timer/125));
    mp_tmsg(MSGT_MENCODER, MSGL_INFO, "Recommended video bitrate for %s CD: %d\n","2 x 700MB",(int)((2*700*1024*1024-muxer_f_size)/mux_v->timer/125));
    mp_tmsg(MSGT_MENCODER, MSGL_INFO, "Recommended video bitrate for %s CD: %d\n","2 x 800MB",(int)((2*800*1024*1024-muxer_f_size)/mux_v->timer/125));
}

mp_tmsg(MSGT_MENCODER, MSGL_INFO, "\nVideo stream: %8.3f kbit/s  (%d B/s)  size: %"PRIu64" bytes  %5.3f secs  %d frames\n",
    (float)(mux_v->size/mux_v->timer*8.0f/1000.0f), (int)(mux_v->size/mux_v->timer), (uint64_t)mux_v->size, (float)mux_v->timer, decoded_frameno);
if(sh_audio)
mp_tmsg(MSGT_MENCODER, MSGL_INFO, "\nAudio stream: %8.3f kbit/s  (%d B/s)  size: %"PRIu64" bytes  %5.3f secs\n",
    (float)(mux_a->size/mux_a->timer*8.0f/1000.0f), (int)(mux_a->size/mux_a->timer), (uint64_t)mux_a->size, (float)mux_a->timer);

if(sh_audio){ uninit_audio(sh_audio);sh_audio=NULL; }
if(sh_video){ uninit_video(sh_video);sh_video=NULL; }
if(demuxer) free_demuxer(demuxer);
if(stream) free_stream(stream); // kill cache thread

return interrupted;
}<|MERGE_RESOLUTION|>--- conflicted
+++ resolved
@@ -379,14 +379,10 @@
     subdata = subd;
 }
 
-<<<<<<< HEAD
-static float stop_time(demuxer_t* demuxer, muxer_stream_t* mux_v) {
-=======
 /* This function returns the absolute time for which MEncoder will switch files
  * or move in the file so audio can be cut correctly. -1 if there is no limit. */
 static float stop_time(demuxer_t* demuxer, muxer_stream_t* mux_v)
 {
->>>>>>> 0426d5d7
 	float timeleft = -1;
 	if (play_n_frames >= 0) timeleft = mux_v->timer + play_n_frames * (double)(mux_v->h.dwScale) / mux_v->h.dwRate;
 	if (end_at.type == END_AT_TIME && (timeleft > end_at.pos || timeleft == -1)) timeleft = end_at.pos;
@@ -405,13 +401,9 @@
 	return timeleft;
 }
 
-<<<<<<< HEAD
-static float calc_a_pts(demux_stream_t *d_audio) {
-=======
 /// Returns a_pts
 static float calc_a_pts(demux_stream_t *d_audio)
 {
->>>>>>> 0426d5d7
     sh_audio_t * sh_audio = d_audio ? d_audio->sh : NULL;
     float a_pts = 0.;
     if (sh_audio)
@@ -419,14 +411,10 @@
     return a_pts;
 }
 
-<<<<<<< HEAD
-static float forward_audio(float pts, demux_stream_t *d_audio, muxer_stream_t* mux_a) {
-=======
 /** \brief Seeks audio forward to pts by dumping audio packets
  *  \return The current audio pts. */
 static float forward_audio(float pts, demux_stream_t *d_audio, muxer_stream_t* mux_a)
 {
->>>>>>> 0426d5d7
     sh_audio_t * sh_audio = d_audio ? d_audio->sh : NULL;
     int samplesize, avg;
     float a_pts = calc_a_pts(d_audio);
@@ -461,16 +449,12 @@
     return a_pts;
 }
 
-<<<<<<< HEAD
-static int slowseek(float end_pts, demux_stream_t *d_video, demux_stream_t *d_audio, muxer_stream_t* mux_a, s_frame_data * frame_data, int framecopy, int print_info) {
-=======
 /** \brief Seeks slowly by dumping frames.
  *  \return 1 for success, 2 for EOF. */
 static int slowseek(float end_pts, demux_stream_t *d_video,
                     demux_stream_t *d_audio, muxer_stream_t *mux_a,
                     s_frame_data *frame_data, int framecopy, int print_info)
 {
->>>>>>> 0426d5d7
     sh_video_t * sh_video = d_video->sh;
     vf_instance_t * vfilter = sh_video ? sh_video->vfilter : NULL;
     int done = 0;
@@ -518,15 +502,11 @@
     return 1;
 }
 
-<<<<<<< HEAD
-static void fixdelay(demux_stream_t *d_video, demux_stream_t *d_audio, muxer_stream_t* mux_a, s_frame_data * frame_data, int framecopy) {
-=======
 /// Deletes audio or video as told by -delay to sync
 static void fixdelay(demux_stream_t *d_video, demux_stream_t *d_audio,
                      muxer_stream_t *mux_a, s_frame_data *frame_data,
                      int framecopy)
 {
->>>>>>> 0426d5d7
     // TODO: Find a way to encode silence instead of deleting video
     sh_video_t * sh_video = d_video->sh;
     float a_pts;
@@ -547,16 +527,12 @@
     slowseek(a_pts - audio_delay, d_video, d_audio, mux_a, frame_data, framecopy, 0);
 }
 
-<<<<<<< HEAD
-static int edl_seek(edl_record_ptr next_edl_record, demuxer_t* demuxer, demux_stream_t *d_audio, muxer_stream_t* mux_a, s_frame_data * frame_data, int framecopy) {
-=======
 /** \brief Seeks for EDL
  *  \return 1 for success, 0 for failure, 2 for EOF. */
 static int edl_seek(edl_record_ptr next_edl_record, demuxer_t *demuxer,
                     demux_stream_t *d_audio, muxer_stream_t *mux_a,
                     s_frame_data *frame_data, int framecopy)
 {
->>>>>>> 0426d5d7
     sh_video_t * sh_video = demuxer->video ? demuxer->video->sh : NULL;
 
     if (!sh_video) return 0;
@@ -783,12 +759,7 @@
 
   if(demuxer2) opts.audio_id=-2; /* do NOT read audio packets... */
 
-<<<<<<< HEAD
-  //demuxer=demux_open(stream,file_format,opts.video_id,opts.audio_id,opts.sub_id);
   demuxer=demux_open(&opts, stream,file_format,opts.audio_id,opts.video_id,opts.sub_id,filename);
-=======
-  demuxer=demux_open(stream,file_format,audio_id,video_id,dvdsub_id,filename);
->>>>>>> 0426d5d7
   if(!demuxer){
     mp_tmsg(MSGT_DEMUXER, MSGL_FATAL, FormatNotRecognized);
     mp_tmsg(MSGT_DEMUXER, MSGL_FATAL, "Cannot open demuxer.\n");
